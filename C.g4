--- conflicted
+++ resolved
@@ -1,12 +1,8 @@
 grammar C;
 program:
     // We start with a global scope which may contain statements
-<<<<<<< HEAD
     include*
     functionDeclaration+
-=======
-    functionStatement+
->>>>>>> 732b01b2
 ;
 
 functionStatement:
