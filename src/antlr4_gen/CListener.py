# Generated from C.g4 by ANTLR 4.9.1
from antlr4 import *
if __name__ is not None and "." in __name__:
    from .CParser import CParser
else:
    from CParser import CParser

# This class defines a complete listener for a parse tree produced by CParser.
class CListener(ParseTreeListener):

    # Enter a parse tree produced by CParser#program.
    def enterProgram(self, ctx:CParser.ProgramContext):
        pass

    # Exit a parse tree produced by CParser#program.
    def exitProgram(self, ctx:CParser.ProgramContext):
        pass


    # Enter a parse tree produced by CParser#functionStatement.
    def enterFunctionStatement(self, ctx:CParser.FunctionStatementContext):
        pass

    # Exit a parse tree produced by CParser#functionStatement.
    def exitFunctionStatement(self, ctx:CParser.FunctionStatementContext):
        pass


    # Enter a parse tree produced by CParser#functionDeclaration.
    def enterFunctionDeclaration(self, ctx:CParser.FunctionDeclarationContext):
        pass

    # Exit a parse tree produced by CParser#functionDeclaration.
    def exitFunctionDeclaration(self, ctx:CParser.FunctionDeclarationContext):
        pass


<<<<<<< HEAD
    # Enter a parse tree produced by CParser#include.
    def enterInclude(self, ctx:CParser.IncludeContext):
        pass

    # Exit a parse tree produced by CParser#include.
    def exitInclude(self, ctx:CParser.IncludeContext):
=======
    # Enter a parse tree produced by CParser#functionDefinition.
    def enterFunctionDefinition(self, ctx:CParser.FunctionDefinitionContext):
        pass

    # Exit a parse tree produced by CParser#functionDefinition.
    def exitFunctionDefinition(self, ctx:CParser.FunctionDefinitionContext):
>>>>>>> 732b01b2
        pass


    # Enter a parse tree produced by CParser#statement.
    def enterStatement(self, ctx:CParser.StatementContext):
        pass

    # Exit a parse tree produced by CParser#statement.
    def exitStatement(self, ctx:CParser.StatementContext):
        pass


    # Enter a parse tree produced by CParser#singleLineStatement.
    def enterSingleLineStatement(self, ctx:CParser.SingleLineStatementContext):
        pass

    # Exit a parse tree produced by CParser#singleLineStatement.
    def exitSingleLineStatement(self, ctx:CParser.SingleLineStatementContext):
        pass


    # Enter a parse tree produced by CParser#scopedStatement.
    def enterScopedStatement(self, ctx:CParser.ScopedStatementContext):
        pass

    # Exit a parse tree produced by CParser#scopedStatement.
    def exitScopedStatement(self, ctx:CParser.ScopedStatementContext):
        pass


    # Enter a parse tree produced by CParser#loop.
    def enterLoop(self, ctx:CParser.LoopContext):
        pass

    # Exit a parse tree produced by CParser#loop.
    def exitLoop(self, ctx:CParser.LoopContext):
        pass


    # Enter a parse tree produced by CParser#ifStatement.
    def enterIfStatement(self, ctx:CParser.IfStatementContext):
        pass

    # Exit a parse tree produced by CParser#ifStatement.
    def exitIfStatement(self, ctx:CParser.IfStatementContext):
        pass


    # Enter a parse tree produced by CParser#elseStatement.
    def enterElseStatement(self, ctx:CParser.ElseStatementContext):
        pass

    # Exit a parse tree produced by CParser#elseStatement.
    def exitElseStatement(self, ctx:CParser.ElseStatementContext):
        pass


    # Enter a parse tree produced by CParser#scope.
    def enterScope(self, ctx:CParser.ScopeContext):
        pass

    # Exit a parse tree produced by CParser#scope.
    def exitScope(self, ctx:CParser.ScopeContext):
        pass


    # Enter a parse tree produced by CParser#functionCall.
    def enterFunctionCall(self, ctx:CParser.FunctionCallContext):
        pass

    # Exit a parse tree produced by CParser#functionCall.
    def exitFunctionCall(self, ctx:CParser.FunctionCallContext):
        pass


    # Enter a parse tree produced by CParser#controlFlowStatement.
    def enterControlFlowStatement(self, ctx:CParser.ControlFlowStatementContext):
        pass

    # Exit a parse tree produced by CParser#controlFlowStatement.
    def exitControlFlowStatement(self, ctx:CParser.ControlFlowStatementContext):
        pass


    # Enter a parse tree produced by CParser#returnStatement.
    def enterReturnStatement(self, ctx:CParser.ReturnStatementContext):
        pass

    # Exit a parse tree produced by CParser#returnStatement.
    def exitReturnStatement(self, ctx:CParser.ReturnStatementContext):
        pass


    # Enter a parse tree produced by CParser#printfStatement.
    def enterPrintfStatement(self, ctx:CParser.PrintfStatementContext):
        pass

    # Exit a parse tree produced by CParser#printfStatement.
    def exitPrintfStatement(self, ctx:CParser.PrintfStatementContext):
        pass


    # Enter a parse tree produced by CParser#varDeclaration.
    def enterVarDeclaration(self, ctx:CParser.VarDeclarationContext):
        pass

    # Exit a parse tree produced by CParser#varDeclaration.
    def exitVarDeclaration(self, ctx:CParser.VarDeclarationContext):
        pass


    # Enter a parse tree produced by CParser#arrayDeclaration.
    def enterArrayDeclaration(self, ctx:CParser.ArrayDeclarationContext):
        pass

    # Exit a parse tree produced by CParser#arrayDeclaration.
    def exitArrayDeclaration(self, ctx:CParser.ArrayDeclarationContext):
        pass


    # Enter a parse tree produced by CParser#typeDeclaration.
    def enterTypeDeclaration(self, ctx:CParser.TypeDeclarationContext):
        pass

    # Exit a parse tree produced by CParser#typeDeclaration.
    def exitTypeDeclaration(self, ctx:CParser.TypeDeclarationContext):
        pass


    # Enter a parse tree produced by CParser#varDeclarationAndInit.
    def enterVarDeclarationAndInit(self, ctx:CParser.VarDeclarationAndInitContext):
        pass

    # Exit a parse tree produced by CParser#varDeclarationAndInit.
    def exitVarDeclarationAndInit(self, ctx:CParser.VarDeclarationAndInitContext):
        pass


    # Enter a parse tree produced by CParser#assignment.
    def enterAssignment(self, ctx:CParser.AssignmentContext):
        pass

    # Exit a parse tree produced by CParser#assignment.
    def exitAssignment(self, ctx:CParser.AssignmentContext):
        pass


    # Enter a parse tree produced by CParser#arrayDeclarationAndInit.
    def enterArrayDeclarationAndInit(self, ctx:CParser.ArrayDeclarationAndInitContext):
        pass

    # Exit a parse tree produced by CParser#arrayDeclarationAndInit.
    def exitArrayDeclarationAndInit(self, ctx:CParser.ArrayDeclarationAndInitContext):
        pass


    # Enter a parse tree produced by CParser#accessArrayElement.
    def enterAccessArrayElement(self, ctx:CParser.AccessArrayElementContext):
        pass

    # Exit a parse tree produced by CParser#accessArrayElement.
    def exitAccessArrayElement(self, ctx:CParser.AccessArrayElementContext):
        pass


    # Enter a parse tree produced by CParser#expression.
    def enterExpression(self, ctx:CParser.ExpressionContext):
        pass

    # Exit a parse tree produced by CParser#expression.
    def exitExpression(self, ctx:CParser.ExpressionContext):
        pass


    # Enter a parse tree produced by CParser#compareExpression.
    def enterCompareExpression(self, ctx:CParser.CompareExpressionContext):
        pass

    # Exit a parse tree produced by CParser#compareExpression.
    def exitCompareExpression(self, ctx:CParser.CompareExpressionContext):
        pass


    # Enter a parse tree produced by CParser#addExpression.
    def enterAddExpression(self, ctx:CParser.AddExpressionContext):
        pass

    # Exit a parse tree produced by CParser#addExpression.
    def exitAddExpression(self, ctx:CParser.AddExpressionContext):
        pass


    # Enter a parse tree produced by CParser#multExpression.
    def enterMultExpression(self, ctx:CParser.MultExpressionContext):
        pass

    # Exit a parse tree produced by CParser#multExpression.
    def exitMultExpression(self, ctx:CParser.MultExpressionContext):
        pass


    # Enter a parse tree produced by CParser#unaryExpression.
    def enterUnaryExpression(self, ctx:CParser.UnaryExpressionContext):
        pass

    # Exit a parse tree produced by CParser#unaryExpression.
    def exitUnaryExpression(self, ctx:CParser.UnaryExpressionContext):
        pass


    # Enter a parse tree produced by CParser#pointerExpression.
    def enterPointerExpression(self, ctx:CParser.PointerExpressionContext):
        pass

    # Exit a parse tree produced by CParser#pointerExpression.
    def exitPointerExpression(self, ctx:CParser.PointerExpressionContext):
        pass


    # Enter a parse tree produced by CParser#enclosedExpression.
    def enterEnclosedExpression(self, ctx:CParser.EnclosedExpressionContext):
        pass

    # Exit a parse tree produced by CParser#enclosedExpression.
    def exitEnclosedExpression(self, ctx:CParser.EnclosedExpressionContext):
        pass


    # Enter a parse tree produced by CParser#finalExpression.
    def enterFinalExpression(self, ctx:CParser.FinalExpressionContext):
        pass

    # Exit a parse tree produced by CParser#finalExpression.
    def exitFinalExpression(self, ctx:CParser.FinalExpressionContext):
        pass


    # Enter a parse tree produced by CParser#dataType.
    def enterDataType(self, ctx:CParser.DataTypeContext):
        pass

    # Exit a parse tree produced by CParser#dataType.
    def exitDataType(self, ctx:CParser.DataTypeContext):
        pass


    # Enter a parse tree produced by CParser#value.
    def enterValue(self, ctx:CParser.ValueContext):
        pass

    # Exit a parse tree produced by CParser#value.
    def exitValue(self, ctx:CParser.ValueContext):
        pass



del CParser<|MERGE_RESOLUTION|>--- conflicted
+++ resolved
@@ -35,21 +35,21 @@
         pass
 
 
-<<<<<<< HEAD
+    # Enter a parse tree produced by CParser#functionDefinition.
+    def enterFunctionDefinition(self, ctx:CParser.FunctionDefinitionContext):
+        pass
+
+    # Exit a parse tree produced by CParser#functionDefinition.
+    def exitFunctionDefinition(self, ctx:CParser.FunctionDefinitionContext):
+        pass
+
+
     # Enter a parse tree produced by CParser#include.
     def enterInclude(self, ctx:CParser.IncludeContext):
         pass
 
     # Exit a parse tree produced by CParser#include.
     def exitInclude(self, ctx:CParser.IncludeContext):
-=======
-    # Enter a parse tree produced by CParser#functionDefinition.
-    def enterFunctionDefinition(self, ctx:CParser.FunctionDefinitionContext):
-        pass
-
-    # Exit a parse tree produced by CParser#functionDefinition.
-    def exitFunctionDefinition(self, ctx:CParser.FunctionDefinitionContext):
->>>>>>> 732b01b2
         pass
 
 
