--- conflicted
+++ resolved
@@ -112,7 +112,6 @@
         buf.write("\u00e2\3\2\2\2\u00e2\u00e3\3\2\2\2\u00e3\u00e4\7\b\2\2")
         buf.write("\u00e4\'\3\2\2\2\u00e5\u00e6\7\"\2\2\u00e6\u00e7\7\n\2")
         buf.write("\2\u00e7\u00e8\7$\2\2\u00e8\u00e9\7\13\2\2\u00e9)\3\2")
-<<<<<<< HEAD
         buf.write("\2\2\u00ea\u00ef\5\"\22\2\u00eb\u00ef\5$\23\2\u00ec\u00ef")
         buf.write("\5,\27\2\u00ed\u00ef\5(\25\2\u00ee\u00ea\3\2\2\2\u00ee")
         buf.write("\u00eb\3\2\2\2\u00ee\u00ec\3\2\2\2\u00ee\u00ed\3\2\2\2")
@@ -139,10 +138,10 @@
         buf.write("\5\62\32\2\u011f\u0120\7\21\2\2\u0120\u0123\5\62\32\2")
         buf.write("\u0121\u0123\5\64\33\2\u0122\u011d\3\2\2\2\u0122\u011f")
         buf.write("\3\2\2\2\u0122\u0121\3\2\2\2\u0123\63\3\2\2\2\u0124\u0125")
-        buf.write("\7\22\2\2\u0125\u012a\58\35\2\u0126\u0127\7\24\2\2\u0127")
-        buf.write("\u012a\58\35\2\u0128\u012a\58\35\2\u0129\u0124\3\2\2\2")
-        buf.write("\u0129\u0126\3\2\2\2\u0129\u0128\3\2\2\2\u012a\65\3\2")
-        buf.write("\2\2\u012b\u012c\7\3\2\2\u012c\u012d\5*\26\2\u012d\u012e")
+        buf.write("\7\22\2\2\u0125\u012a\5\64\33\2\u0126\u0127\7\24\2\2\u0127")
+        buf.write("\u012a\5\64\33\2\u0128\u012a\58\35\2\u0129\u0124\3\2\2")
+        buf.write("\2\u0129\u0126\3\2\2\2\u0129\u0128\3\2\2\2\u012a\65\3")
+        buf.write("\2\2\2\u012b\u012c\7\3\2\2\u012c\u012d\5*\26\2\u012d\u012e")
         buf.write("\7\5\2\2\u012e\67\3\2\2\2\u012f\u0133\5\66\34\2\u0130")
         buf.write("\u0133\5<\37\2\u0131\u0133\5\24\13\2\u0132\u012f\3\2\2")
         buf.write("\2\u0132\u0130\3\2\2\2\u0132\u0131\3\2\2\2\u01339\3\2")
@@ -153,47 +152,6 @@
         buf.write("\u009a\u00a3\u00a7\u00ae\u00bb\u00c4\u00cc\u00d0\u00dd")
         buf.write("\u00e1\u00ee\u00fc\u00fe\u010a\u010c\u0118\u011a\u0122")
         buf.write("\u0129\u0132\u0138")
-=======
-        buf.write("\2\2\u00ea\u00ee\5\"\22\2\u00eb\u00ee\5$\23\2\u00ec\u00ee")
-        buf.write("\5,\27\2\u00ed\u00ea\3\2\2\2\u00ed\u00eb\3\2\2\2\u00ed")
-        buf.write("\u00ec\3\2\2\2\u00ee+\3\2\2\2\u00ef\u00f0\b\27\1\2\u00f0")
-        buf.write("\u00f1\5.\30\2\u00f1\u00fd\3\2\2\2\u00f2\u00f3\f\6\2\2")
-        buf.write("\u00f3\u00f4\7\r\2\2\u00f4\u00fc\5.\30\2\u00f5\u00f6\f")
-        buf.write("\5\2\2\u00f6\u00f7\7\16\2\2\u00f7\u00fc\5.\30\2\u00f8")
-        buf.write("\u00f9\f\4\2\2\u00f9\u00fa\7\17\2\2\u00fa\u00fc\5.\30")
-        buf.write("\2\u00fb\u00f2\3\2\2\2\u00fb\u00f5\3\2\2\2\u00fb\u00f8")
-        buf.write("\3\2\2\2\u00fc\u00ff\3\2\2\2\u00fd\u00fb\3\2\2\2\u00fd")
-        buf.write("\u00fe\3\2\2\2\u00fe-\3\2\2\2\u00ff\u00fd\3\2\2\2\u0100")
-        buf.write("\u0101\b\30\1\2\u0101\u0102\5\60\31\2\u0102\u010b\3\2")
-        buf.write("\2\2\u0103\u0104\f\5\2\2\u0104\u0105\7\20\2\2\u0105\u010a")
-        buf.write("\5\60\31\2\u0106\u0107\f\4\2\2\u0107\u0108\7\21\2\2\u0108")
-        buf.write("\u010a\5\60\31\2\u0109\u0103\3\2\2\2\u0109\u0106\3\2\2")
-        buf.write("\2\u010a\u010d\3\2\2\2\u010b\u0109\3\2\2\2\u010b\u010c")
-        buf.write("\3\2\2\2\u010c/\3\2\2\2\u010d\u010b\3\2\2\2\u010e\u010f")
-        buf.write("\b\31\1\2\u010f\u0110\5\62\32\2\u0110\u0119\3\2\2\2\u0111")
-        buf.write("\u0112\f\5\2\2\u0112\u0113\7\22\2\2\u0113\u0118\5\62\32")
-        buf.write("\2\u0114\u0115\f\4\2\2\u0115\u0116\7\23\2\2\u0116\u0118")
-        buf.write("\5\62\32\2\u0117\u0111\3\2\2\2\u0117\u0114\3\2\2\2\u0118")
-        buf.write("\u011b\3\2\2\2\u0119\u0117\3\2\2\2\u0119\u011a\3\2\2\2")
-        buf.write("\u011a\61\3\2\2\2\u011b\u0119\3\2\2\2\u011c\u011d\7\20")
-        buf.write("\2\2\u011d\u0122\5\62\32\2\u011e\u011f\7\21\2\2\u011f")
-        buf.write("\u0122\5\62\32\2\u0120\u0122\5\64\33\2\u0121\u011c\3\2")
-        buf.write("\2\2\u0121\u011e\3\2\2\2\u0121\u0120\3\2\2\2\u0122\63")
-        buf.write("\3\2\2\2\u0123\u0124\7\22\2\2\u0124\u0129\5\64\33\2\u0125")
-        buf.write("\u0126\7\24\2\2\u0126\u0129\5\64\33\2\u0127\u0129\58\35")
-        buf.write("\2\u0128\u0123\3\2\2\2\u0128\u0125\3\2\2\2\u0128\u0127")
-        buf.write("\3\2\2\2\u0129\65\3\2\2\2\u012a\u012b\7\3\2\2\u012b\u012c")
-        buf.write("\5*\26\2\u012c\u012d\7\5\2\2\u012d\67\3\2\2\2\u012e\u0132")
-        buf.write("\5\66\34\2\u012f\u0132\5<\37\2\u0130\u0132\5\24\13\2\u0131")
-        buf.write("\u012e\3\2\2\2\u0131\u012f\3\2\2\2\u0131\u0130\3\2\2\2")
-        buf.write("\u01329\3\2\2\2\u0133\u0137\t\2\2\2\u0134\u0136\7\22\2")
-        buf.write("\2\u0135\u0134\3\2\2\2\u0136\u0139\3\2\2\2\u0137\u0135")
-        buf.write("\3\2\2\2\u0137\u0138\3\2\2\2\u0138;\3\2\2\2\u0139\u0137")
-        buf.write("\3\2\2\2\u013a\u013b\t\3\2\2\u013b=\3\2\2\2!AKOX_dt\177")
-        buf.write("\u008e\u0096\u009a\u00a3\u00a7\u00ae\u00bb\u00c4\u00cc")
-        buf.write("\u00d0\u00dd\u00e1\u00ed\u00fb\u00fd\u0109\u010b\u0117")
-        buf.write("\u0119\u0121\u0128\u0131\u0137")
->>>>>>> 196eede4
         return buf.getvalue()
 
 
@@ -2301,24 +2259,16 @@
             if token in [CParser.T__15]:
                 self.enterOuterAlt(localctx, 1)
                 self.state = 290
-<<<<<<< HEAD
                 self.match(CParser.T__15)
                 self.state = 291
-                self.finalExpression()
-=======
                 self.pointerExpression()
->>>>>>> 196eede4
                 pass
             elif token in [CParser.T__17]:
                 self.enterOuterAlt(localctx, 2)
                 self.state = 292
-<<<<<<< HEAD
                 self.match(CParser.T__17)
                 self.state = 293
-                self.finalExpression()
-=======
                 self.pointerExpression()
->>>>>>> 196eede4
                 pass
             elif token in [CParser.T__0, CParser.ID, CParser.CHAR_LITERAL, CParser.INT_LITERAL, CParser.DOUBLE_LITERAL]:
                 self.enterOuterAlt(localctx, 3)
