--- conflicted
+++ resolved
@@ -11,13 +11,8 @@
 
 def serializedATN():
     with StringIO() as buf:
-<<<<<<< HEAD
-        buf.write("\3\u608b\ua72a\u8133\ub9ed\u417c\u3be7\u7786\u5964\3\27")
-        buf.write("\u008a\4\2\t\2\4\3\t\3\4\4\t\4\4\5\t\5\4\6\t\6\4\7\t\7")
-=======
         buf.write("\3\u608b\ua72a\u8133\ub9ed\u417c\u3be7\u7786\u5964\3\26")
         buf.write("\u0090\4\2\t\2\4\3\t\3\4\4\t\4\4\5\t\5\4\6\t\6\4\7\t\7")
->>>>>>> d5fe8ce2
         buf.write("\4\b\t\b\4\t\t\t\4\n\t\n\4\13\t\13\4\f\t\f\4\r\t\r\4\16")
         buf.write("\t\16\4\17\t\17\4\20\t\20\3\2\3\2\3\3\6\3$\n\3\r\3\16")
         buf.write("\3%\3\4\3\4\3\4\3\4\3\4\3\4\3\4\3\4\3\4\5\4\61\n\4\3\5")
