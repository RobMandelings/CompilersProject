from re import split

from antlr4.tree.Tree import TerminalNodeImpl

from src.antlr4_gen.CLexer import CLexer
from src.antlr4_gen.CParser import *
from src.ast.ASTs import *

LITERALS = {CLexer.CHAR_LITERAL: DataType.NORMAL_CHAR,
            CLexer.INT_LITERAL: DataType.NORMAL_INT,
            CLexer.DOUBLE_LITERAL: DataType.NORMAL_DOUBLE}

DATA_TYPES = {CLexer.CHAR: DataType.NORMAL_CHAR,
              CLexer.INT: DataType.NORMAL_INT,
              CLexer.FLOAT: DataType.NORMAL_FLOAT}

TYPE_ATTRIBUTES = {CLexer.CONST: TypeAttributeToken.CONST}


# TODO Improve to use a visitor pattern of the cst instead

def create_ast_array_init(cst, initializer: CParser.BraceInitializerContext):
    list_of_values = list()
    for child in initializer.children:
        value = create_ast_from_cst(child)
        if value is not None:
            list_of_values.append(value)
            assert isinstance(value, ASTLiteral)

    return ASTArrayInit(list_of_values)


def create_ast_var_declaration_and_init(cst):
    if len(cst.children) == 1 and isinstance(cst.children[0], CParser.ArrayDeclarationAndInitContext):

        array_declaration = cst.children[0]

        data_types_and_attributes = create_type_asts(array_declaration.children[0])
        name = create_ast_from_cst(array_declaration.children[1])
        size = create_ast_from_cst(array_declaration.children[3])

        initializer = array_declaration.children[6]

        if isinstance(initializer, TerminalNodeImpl) and \
                initializer.getSymbol().type == CLexer.STRING:
            char_literals = list()
            string = initializer.getSymbol().text
            string = string.strip('"')

            for char in string:
                char_literals.append(ASTLiteral(DataType.NORMAL_CHAR, str(ord(char))))

            array_init = ASTArrayInit(char_literals)
        elif isinstance(initializer, CParser.BraceInitializerContext):
            array_init = create_ast_array_init(array_declaration, initializer)
        else:
            raise NotImplementedError

        array_declaration_and_init = ASTArrayDeclarationAndInit(data_types_and_attributes, name, size, array_init)
        return array_declaration_and_init

    else:
        assert isinstance(cst.children[0], CParser.TypeDeclarationContext)

        lhs_assignment = create_ast_from_cst(cst.children[1])
        rhs_assignment = create_ast_from_cst(cst.children[3])

        data_type_and_attributes = create_ast_from_cst(cst.children[0])
        assignment = ASTAssignmentExpression(lhs_assignment, rhs_assignment)
        assert isinstance(assignment, ASTAssignmentExpression)
        name = assignment.get_left()
        value = assignment.get_right()

        var_declaration_and_init = ASTVariableDeclarationAndInit(data_type_and_attributes, name, value)
        return var_declaration_and_init


def create_ast_var_declaration(cst):
    assert isinstance(cst.children[0], CParser.TypeDeclarationContext) or isinstance(cst.children[0],
                                                                                     CParser.ArrayDeclarationContext)

    data_type_and_attributes = create_ast_from_cst(cst.children[0])
    # By default it is wrapped in a Dereference Node
    variable = create_ast_from_cst(cst.children[1])

    if len(cst.children) == 3 and isinstance(cst.children[2], CParser.ArrayDeclarationContext):
        array_declaration = cst.children[2]
        size = create_ast_from_cst(array_declaration.children[1])
        return ASTArrayDeclaration(data_type_and_attributes, variable, size)
    else:
        return ASTVariableDeclaration(data_type_and_attributes, variable)


def create_type_asts(cst):
    ast_children = list()
    for child in cst.children:
        if child is not None:
            ast_children.append(create_ast_from_cst(child))

    return ast_children


def create_ast_from_terminal_node(cst: TerminalNodeImpl):
    symbol_type = cst.getSymbol().type
    if symbol_type == CLexer.ID:
        return ASTIdentifier(cst.getSymbol().text)
<<<<<<< HEAD
    else:

        type_attribute_token = get_type_attribute_token(cst)

        if is_literal(cst):
            if cst.getSymbol().type == CLexer.CHAR_LITERAL:
                char_text = cst.getSymbol().text
                char_text = char_text.strip('\'')
                return ASTLiteral(get_data_type(cst), str(ord(char_text[0])))
            return ASTLiteral(get_data_type(cst), cst.getSymbol().text)
        elif type_attribute_token is not None:
            return ASTTypeAttribute(type_attribute_token)
=======
    elif symbol_type in DATA_TYPES:
        return ASTDataType(DATA_TYPES[symbol_type])
    elif symbol_type in TYPE_ATTRIBUTES:
        return ASTTypeAttribute(TYPE_ATTRIBUTES[symbol_type])
    elif symbol_type in LITERALS:
        return ASTLiteral(LITERALS[symbol_type], cst.getSymbol().text)
>>>>>>> 6481593b

    print(f"WARN: Skipping CST Terminal Node (returning None) with value '{cst.getSymbol().text}'")
    return None


def create_ast_expression(cst):
    if is_binary_expression(cst):

        left_child = create_ast_from_cst(cst.children[0])
        right_child = create_ast_from_cst(cst.children[2])

        if is_assignment_expression(cst):

            return ASTAssignmentExpression(left_child, right_child)

        else:

            binary_arithmetic_token = get_binary_arithmetic_expr_token(cst)
            binary_compare_token = get_relational_expr_token(cst)

            if binary_arithmetic_token is not None:
                return ASTBinaryArithmeticExpression(binary_arithmetic_token, left_child, right_child)
            elif binary_compare_token:
                return ASTRelationalExpression(binary_compare_token, left_child, right_child)
            else:
                raise NotImplementedError

    elif is_unary_expression(cst):

        unary_arithmetic_expr_token = get_unary_arithmetic_expr_token(cst)

        value_applied_to = create_ast_from_cst(cst.children[1])

        if unary_arithmetic_expr_token is not None:
            return ASTUnaryArithmeticExpression(unary_arithmetic_expr_token, value_applied_to)
        elif is_pointer_expression(cst):

            # In this compiler, the address operator only undo's the implicit
            # derefence, so it must be a dereferenced node
            variable = create_ast_from_cst(cst.children[1])
            if not isinstance(variable, ASTIdentifier):
                raise SemanticError(f'{variable.get_content()} can not be used for references or dereferencing')

            if cst.children[0].getSymbol().text == '&':
                variable.decrease_dereference_count()
                return variable
            elif cst.children[0].getSymbol().text == '*':
                variable.increase_dereference_count()
                return variable
            else:
                raise NotImplementedError
        else:
            raise NotImplementedError


def create_ast_scope(cst):
    assert isinstance(cst, CParser.ScopeContext) or isinstance(cst, CParser.ProgramContext)

    ast_scope = ASTScope()

    if isinstance(cst, CParser.ProgramContext):
        ast_scope.content = 'global scope'

    # Skip the curly braces
    for child in cst.children:
        ast_child = create_ast_from_cst(child)
        if ast_child is not None:
            ast_scope.add_child(ast_child)

    return ast_scope


def create_ast_while_loop(cst: CParser.LoopContext):
    assert isinstance(cst, CParser.LoopContext) and cst.children[0].getSymbol().type == CLexer.WHILE

    condition = create_ast_from_cst(cst.children[1])
    execution_body = create_ast_from_cst(cst.children[2])

    loop = ASTWhileLoop(condition, execution_body, None)
    condition.parent = loop
    execution_body.parent = loop

    return loop


def create_ast_for_loop(cst: CParser.LoopContext):
    assert isinstance(cst, CParser.LoopContext) and cst.children[0].getSymbol().type == CLexer.FOR

    start = create_ast_from_cst(cst.children[2])
    condition = create_ast_from_cst(cst.children[4])
    end = create_ast_from_cst(cst.children[6])
    execution_body = create_ast_from_cst(cst.children[8])

    while_loop = ASTWhileLoop(condition, execution_body, end)
    condition.set_parent(while_loop)
    execution_body.set_parent(while_loop)

    to_return = list()
    to_return.append(start)
    to_return.append(while_loop)
    return to_return


def create_ast_if_statement(cst):
    assert isinstance(cst, CParser.IfStatementContext) or isinstance(cst, CParser.ElseStatementContext)

    children_asts = list()

    for child in cst.children:
        child_ast = create_ast_from_cst(child)
        if child_ast is not None:
            children_asts.append(child_ast)

    condition = None
    execution_body = None
    else_statement = None

    for child_ast in children_asts:
        if isinstance(child_ast, ASTExpression) or isinstance(child_ast, ASTLiteral):
            condition = child_ast
        elif isinstance(child_ast, ASTScope):
            execution_body = child_ast
        elif isinstance(child_ast, ASTIfStatement):
            else_statement = child_ast

    token = None
    if cst.children[0].getSymbol().type == CLexer.IF:
        token = IfStatementToken.IF
    elif cst.children[0].getSymbol().type == CLexer.ELSE:
        if isinstance(cst.children[1], TerminalNodeImpl) and cst.children[1].getSymbol().type == CLexer.IF:
            token = IfStatementToken.ELSE_IF
        else:
            token = IfStatementToken.ELSE

    assert token is not None
    if_statement = ASTIfStatement(token, condition, execution_body, else_statement)

    if condition is not None:
        condition.parent = if_statement

    execution_body.parent = if_statement

    if else_statement is not None:
        else_statement.parent = if_statement
    return if_statement


def create_ast_control_flow_statement(cst):
    # Then it must be a break or a continue statement
    if isinstance(cst, TerminalNodeImpl):
        if cst.getSymbol().type == CLexer.BREAK:
            return ASTControlFlowStatement(ControlFlowToken.BREAK)
        elif cst.getSymbol().type == CLexer.CONTINUE:
            return ASTControlFlowStatement(ControlFlowToken.CONTINUE)
    elif isinstance(cst, CParser.ReturnStatementContext):

        return_value = create_ast_from_cst(cst.children[1])
        return ASTReturnStatement(return_value)

    elif cst.getSymbol().type == CLexer.RETURN:
        return ASTControlFlowStatement(ControlFlowToken.RETURN)
    else:
        raise ValueError("Wrong terminal node given")


def create_ast_function_declaration(cst: CParser.FunctionDeclarationContext):
    # Function declaration always starts with a data type (first child)
    return_type = cst.children[0]
    assert isinstance(return_type, CParser.DataTypeContext)
    return_type = ASTDataType(get_data_type(return_type))

    assert isinstance(cst.children[1], TerminalNodeImpl) and cst.children[1].getSymbol().type == CLexer.ID
    name = cst.children[1].getSymbol().text

    # Parameters are the children in between
    param_range = range(2, len(cst.children))
    params = list()
    for i in param_range:
        param = create_ast_from_cst(cst.children[i])
        if param is not None:
            params.append(param)

    return ASTFunctionDeclaration(name, params, return_type)


def create_ast_function_definition(cst: CParser.FunctionDefinitionContext):
    function_declaration = create_ast_function_declaration(cst.children[0])
    execution_body = create_ast_scope(cst.children[1])

    return ASTFunctionDefinition(function_declaration, execution_body)


def create_ast_include(cst: CParser.IncludeStdioContext):
    return ASTInclude("include")


def create_ast_from_cst(cst):
    if isinstance(cst, CParser.FunctionDeclarationContext):
        return create_ast_function_declaration(cst)
    elif isinstance(cst, CParser.FunctionDefinitionContext):
        return create_ast_function_definition(cst)
    elif isinstance(cst, CParser.FunctionStatementContext):
        return create_ast_from_cst(cst.children[0])
    elif isinstance(cst, CParser.PrintfStatementContext):
        return ASTPrintfInstruction(create_ast_from_cst(cst.children[2]))
    elif isinstance(cst, CParser.AccessArrayElementContext):
        # We know the children of the arrayAccessElement are terminal nodes (being the identifier and the size required)
        return ASTArrayAccessElement(create_ast_from_terminal_node(cst.children[0]),
                                     create_ast_from_terminal_node(cst.children[2]))
    elif isinstance(cst, CParser.FunctionCallContext):
        function_called = cst.children[0].getSymbol().text
        param_range = range(1, len(cst.children) - 1)
        params = list()
        for i in param_range:
            param = create_ast_from_cst(cst.children[i])
            if param is not None:
                params.append(param)

        return ASTFunctionCall(function_called, params)
    elif isinstance(cst, CParser.VarDeclarationAndInitContext):
        return create_ast_var_declaration_and_init(cst)
    elif isinstance(cst, CParser.VarDeclarationContext) or isinstance(cst, CParser.ArrayDeclarationContext):
        return create_ast_var_declaration(cst)
    elif isinstance(cst, CParser.TypeDeclarationContext):
        return create_type_asts(cst)
    elif isinstance(cst, CParser.DataTypeContext):
        return ASTDataType(get_data_type(cst))
    elif isinstance(cst, CParser.ScopeContext) or isinstance(cst, CParser.ProgramContext):
        return create_ast_scope(cst)
    elif isinstance(cst, CParser.LoopContext):
        if cst.children[0].getSymbol().type == CLexer.WHILE:
            return create_ast_while_loop(cst)
        elif cst.children[0].getSymbol().type == CLexer.FOR:
            return create_ast_for_loop(cst)
    elif isinstance(cst, CParser.IfStatementContext) or isinstance(cst, CParser.ElseStatementContext):
        return create_ast_if_statement(cst)
    elif isinstance(cst, CParser.StatementContext):
        if isinstance(cst.children[0], CParser.SingleLineStatementContext):
            return create_ast_from_cst(cst.children[0])
        elif isinstance(cst.children[0], CParser.ScopedStatementContext):
            return create_ast_from_cst(cst.children[0])
    elif isinstance(cst, CParser.ControlFlowStatementContext):
        return create_ast_control_flow_statement(cst.children[0])
    elif isinstance(cst, CParser.EnclosedExpressionContext):
        return create_ast_from_cst(cst.children[1])
    elif isinstance(cst, CParser.IncludeStdioContext):
        return create_ast_include(cst)
    elif isinstance(cst, TerminalNodeImpl):
        return create_ast_from_terminal_node(cst)
    else:

        if len(cst.children) == 1:
            # Just pass to the child
            return create_ast_from_cst(cst.children[0])
        elif is_unary_expression(cst) or is_binary_expression(cst):
            return create_ast_expression(cst)

    raise NotImplementedError(f"CST Node '{str(type(cst).__name__)}' not supported yet")


def append_child_asts_to_ast(ast: ASTInternal, cst):
    for child in cst.children:
        new_child = create_ast_from_cst(child)
        if new_child is not None:
            ast.add_child(new_child)


def contains_terminal_as_child(cst):
    assert isinstance(cst, ParserRuleContext)

    for child in cst.children:
        if isinstance(child, TerminalNodeImpl):
            return True

    return False


def is_identifier(cst: TerminalNodeImpl):
    assert isinstance(cst, TerminalNodeImpl)
    return cst.getSymbol().type == CLexer.ID


def is_literal(cst: TerminalNodeImpl):
    """
    In other words, checks if the given node contains a literal
    """
    assert isinstance(cst, TerminalNodeImpl)
    symbol_type = cst.getSymbol().type
    if symbol_type == CLexer.CHAR_LITERAL or symbol_type == CLexer.INT_LITERAL or symbol_type == CLexer.DOUBLE_LITERAL:
        return True

    return False


def get_data_type(cst):
    if isinstance(cst, CParser.DataTypeContext):
        assert isinstance(cst.children[0], TerminalNodeImpl)

        cst_data_type = cst.children[0]
        symbol_type = cst_data_type.getSymbol().type

        # Always defined as 'type ('*')*', e.g. int *** -> children 1 -
        # the end are pointer indicators so *** means pointer level of 3
        pointer_level = len(cst.children) - 1

        if symbol_type == CLexer.CHAR:
            return DataType.DataType(DataType.DataTypeToken.CHAR, pointer_level)
        elif symbol_type == CLexer.INT:
            return DataType.DataType(DataType.DataTypeToken.INT, pointer_level)
        elif symbol_type == CLexer.FLOAT:
            return DataType.DataType(DataType.DataTypeToken.FLOAT, pointer_level)
        elif symbol_type == CLexer.VOID:
            return DataType.DataType(DataType.DataTypeToken.VOID, pointer_level)
        else:
            raise NotImplementedError(f'Symbol type {symbol_type} not recognized for terminal node {cst_data_type}')

    elif isinstance(cst, TerminalNodeImpl):

        symbol_type = cst.getSymbol().type

        if symbol_type == CLexer.CHAR_LITERAL or symbol_type == CLexer.CHAR:
            return DataType.NORMAL_CHAR
        elif symbol_type == CLexer.INT_LITERAL or symbol_type == CLexer.INT:
            return DataType.NORMAL_INT
        elif symbol_type == CLexer.DOUBLE_LITERAL:
            return DataType.NORMAL_DOUBLE
        else:
            raise NotImplementedError(f'Node {cst} not recognized for data type')


def get_type_attribute_token(cst: TerminalNodeImpl):
    assert isinstance(cst, TerminalNodeImpl)
    test = cst.getSymbol().text
    return TypeAttributeToken.from_str(cst.getSymbol().text)


def get_binary_arithmetic_expr_token(cst: ParserRuleContext):
    if is_binary_expression(cst):
        return BinaryArithmeticExprToken.from_str(cst.children[1].getSymbol().text)

    return None


def get_relational_expr_token(cst: ParserRuleContext):
    if is_binary_expression(cst):
        return RelationalExprToken.from_str(cst.children[1].getSymbol().text)

    return None


def is_unary_expression(cst: ParserRuleContext):
    if len(cst.children) == 2 and isinstance(cst.children[0], TerminalNodeImpl):
        if (UnaryArithmeticExprToken.from_str(cst.children[0].getSymbol().text) is not None or
                cst.children[0].getSymbol().text == '&' or cst.children[
                    0].getSymbol().text == '*'):
            return True

    return False


def get_unary_arithmetic_expr_token(cst: ParserRuleContext):
    assert is_unary_expression(cst)
    return UnaryArithmeticExprToken.from_str(cst.children[0].getSymbol().text)


def is_pointer_expression(cst: ParserRuleContext):
    if len(cst.children) == 2 and isinstance(cst.children[0], TerminalNodeImpl):
        if cst.children[0].getSymbol().text == '&' or \
                cst.children[0].getSymbol().text == '*':
            return True

    return False


def is_assignment_expression(cst: ParserRuleContext):
    if is_binary_expression(cst):

        if cst.children[1].getSymbol().text == '=':
            return True

    return False


def is_binary_expression(cst: ParserRuleContext):
    if len(cst.children) == 3 and isinstance(cst.children[1], TerminalNodeImpl):
        return True
    else:
        return False<|MERGE_RESOLUTION|>--- conflicted
+++ resolved
@@ -104,27 +104,12 @@
     symbol_type = cst.getSymbol().type
     if symbol_type == CLexer.ID:
         return ASTIdentifier(cst.getSymbol().text)
-<<<<<<< HEAD
-    else:
-
-        type_attribute_token = get_type_attribute_token(cst)
-
-        if is_literal(cst):
-            if cst.getSymbol().type == CLexer.CHAR_LITERAL:
-                char_text = cst.getSymbol().text
-                char_text = char_text.strip('\'')
-                return ASTLiteral(get_data_type(cst), str(ord(char_text[0])))
-            return ASTLiteral(get_data_type(cst), cst.getSymbol().text)
-        elif type_attribute_token is not None:
-            return ASTTypeAttribute(type_attribute_token)
-=======
     elif symbol_type in DATA_TYPES:
         return ASTDataType(DATA_TYPES[symbol_type])
     elif symbol_type in TYPE_ATTRIBUTES:
         return ASTTypeAttribute(TYPE_ATTRIBUTES[symbol_type])
     elif symbol_type in LITERALS:
         return ASTLiteral(LITERALS[symbol_type], cst.getSymbol().text)
->>>>>>> 6481593b
 
     print(f"WARN: Skipping CST Terminal Node (returning None) with value '{cst.getSymbol().text}'")
     return None
