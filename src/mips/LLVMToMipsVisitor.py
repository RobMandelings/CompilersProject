--- conflicted
+++ resolved
@@ -1,227 +1,206 @@
-import src.llvm.visitors.LLVMBaseVisitor as LLVMBaseVisitor
-import src.mips.MipsValue as MipsValue
-import src.llvm.LLVMValue as LLVMValue
-import src.mips.MipsBuilder as MipsBuilder
-from src.llvm import LLVMFunction as LLVMFunction, LLVMCode as LLVMCode, LLVMBasicBlock as LLVMBasicBlock, \
-    LLVMInstruction as LLVMInstruction
-import src.mips.MipsInstruction as MipsInstruction
-import src.ast.ASTTokens as ASTTokens
-
-
-class LLVMToMipsVisitor(LLVMBaseVisitor.LLVMBaseVisitor):
-    """
-    Visitor which will generate MIPS code from LLVM IR
-    """
-
-    def __init__(self):
-        """
-        Symbol table holds for each basic block the liveness and usage information for each instruction within this
-        basic block as well as some other useful information
-        """
-        self.mips_builder = None
-
-    def get_mips_builder(self):
-        assert isinstance(self.mips_builder, MipsBuilder.MipsBuilder)
-        return self.mips_builder
-
-    def visit_llvm_code(self, llvm_code: LLVMCode.LLVMCode):
-        self.mips_builder = MipsBuilder.MipsBuilder(llvm_code)
-
-    def visit_llvm_defined_function(self, llvm_defined_function: LLVMFunction.LLVMDefinedFunction):
-        mips_function = MipsBuilder.MipsFunction(llvm_defined_function.get_identifier(),
-                                                 nr_params=len(llvm_defined_function.params), nr_return_values=1)
-        self.get_mips_builder().add_function(mips_function)
-
-        # We need to update the descriptors to point the argument llvm registers to their respective $a
-        # mips registers or memory locations (if more than 4 registers are specified)
-
-        # These are the parameters that were saved in the $a registers
-        # Simply assign the llvm registers from this function to their corresponding mips reg ($a registers)
-        for i in range(0, min(3, len(llvm_defined_function.params))):
-            llvm_reg = llvm_defined_function.params[i]
-            mips_reg = MipsValue.MipsRegister.get_arg_registers()[i]
-
-            self.get_mips_builder().get_current_descriptors().assign_to_mips_reg(llvm_reg, mips_reg)
-
-        if len(llvm_defined_function.params) > 4:
-            # These llvm registers are stored in memory, so assign them to a memory location
-            # The offset will be 'above' the frame pointer of the function,
-            # as the variables are stored outside of this function body
-
-            # e.g. we have 6 params, so 2 params are stored in memory. The first argument is stored at the highest
-            # fp offset (8), the second one at offset (4).
-            # After that the frame pointer reaches zero and the function body scope begins
-            current_fp_offset = (len(llvm_defined_function.params) - 4) * 4
-            for stored_llvm_reg in llvm_defined_function.params[4:]:
-                self.get_mips_builder().get_current_descriptors().assign_address_location_to_llvm_reg(stored_llvm_reg,
-                                                                                                      current_fp_offset)
-                current_fp_offset -= 4
-
-        # Continue visiting the other instructions / basic blocks
-        super().visit_llvm_defined_function(llvm_defined_function)
-
-        # We need to do this after the visitor has been through all instructions, in order to know which
-        # Registers needs to be saved
-        # We need to save the used registers from within the function definition to make sure that the
-        # Registers can be restored after the function is done.
-        self.get_mips_builder().add_function_body_initial_instructions()
-
-        # Load the saved registers after executing instructions. This just adds the final basic block to the function
-        self.get_mips_builder().add_function_body_ending_instructions()
-
-    def visit_llvm_basic_block(self, llvm_basic_block: LLVMBasicBlock.LLVMBasicBlock):
-        self.get_mips_builder().get_current_function().add_mips_basic_block()
-        super().visit_llvm_basic_block(llvm_basic_block)
-
-    def visit_llvm_store_instruction(self, instruction: LLVMInstruction.LLVMStoreInstruction):
-        super().visit_llvm_store_instruction(instruction)
-
-<<<<<<< HEAD
-        mips_values = self.get_mips_builder().get_mips_values(instruction, instruction.resulting_reg, [instruction.value_to_store])
-        mips_resulting_register = mips_values[0]
-        mips_operands = mips_values[1]
-=======
-        mips = self.get_mips_builder().get_mips_values(instruction, instruction.resulting_reg,
-                                                       [instruction.value_to_store])
-        mips_resulting_register = mips[0]
-        mips_operands = mips[1]
->>>>>>> b31b4c90
-        token = ASTTokens.BinaryArithmeticExprToken.ADD
-
-        mips_instruction = MipsInstruction.ArithmeticBinaryInstruction(MipsValue.MipsRegister.ZERO, mips_operands[0],
-                                                                       token, mips_resulting_register)
-
-        # Creation of mips instruction is done, now adding the instruction to the current function
-        self.get_mips_builder().get_current_function().add_instruction(mips_instruction)
-
-    def visit_llvm_conditional_branch_instruction(self, instruction: LLVMInstruction.LLVMConditionalBranchInstruction):
-        super().visit_llvm_conditional_branch_instruction(instruction)
-
-        # TODO Extend get_mips_values for LLVMConditionalBranchInstruction
-        mips_values = self.get_mips_builder().get_mips_values(instruction, None, [instruction.condition_reg])
-        mips_conditional_register = mips_values[1][0]
-
-        mips_instruction_bne = MipsInstruction.BranchNotEqualInstruction(mips_conditional_register,
-                                                                         MipsValue.MipsRegister.ZERO,
-                                                                         instruction.if_true)
-        mips_instruction_beq = MipsInstruction.BranchEqualInstruction(mips_conditional_register,
-                                                                      MipsValue.MipsRegister.ZERO, instruction.if_false)
-
-        # Creation of mips instructions is done, now adding the instructions to the current function
-        self.get_mips_builder().get_current_function().add_instruction(mips_instruction_bne)
-        self.get_mips_builder().get_current_function().add_instruction(mips_instruction_beq)
-
-    def visit_llvm_unconditional_branch_instruction(self,
-                                                    instruction: LLVMInstruction.LLVMUnconditionalBranchInstruction):
-        super().visit_llvm_unconditional_branch_instruction(instruction)
-
-        mips_instruction = MipsInstruction.JumpInstruction(instruction.destination)
-
-        # Creation of mips instruction is done, now adding the instruction to the current function
-        self.get_mips_builder().get_current_function().add_instruction(mips_instruction)
-
-    def visit_llvm_compare_instruction(self, instruction: LLVMInstruction.LLVMCompareInstruction):
-        super().visit_llvm_compare_instruction(instruction)
-
-<<<<<<< HEAD
-        mips_values = self.get_mips_builder().get_mips_values(instruction, instruction.get_resulting_register(), [instruction.operand1, instruction.operand2])
-=======
-        mips = self.get_mips_builder().get_mips_values(instruction, instruction.get_resulting_register(),
-                                                       [instruction.operand1, instruction.operand2])
->>>>>>> b31b4c90
-
-        mips_resulting_register = mips_values[0]
-        mips_operands = mips_values[1]
-
-        mips_instruction = MipsInstruction.CompareInstruction(mips_resulting_register, mips_operands[0],
-                                                              mips_operands[1], instruction.operation)
-
-        self.get_mips_builder().get_current_function().add_instruction(mips_instruction)
-
-    def visit_llvm_binary_arithmetic_instruction(self, instruction: LLVMInstruction.LLVMBinaryArithmeticInstruction):
-        super().visit_llvm_binary_arithmetic_instruction(instruction)
-
-<<<<<<< HEAD
-        mips_values = self.get_mips_builder().get_mips_values(instruction, instruction.get_resulting_register(), [instruction.operand1, instruction.operand2])
-=======
-        mips = self.get_mips_builder().get_mips_values(instruction, instruction.get_resulting_register(),
-                                                       [instruction.operand1, instruction.operand2])
->>>>>>> b31b4c90
-
-        mips_resulting_register = mips_values[0]
-        mips_operands = mips_values[1]
-
-<<<<<<< HEAD
-        current_function = self.get_mips_builder().get_current_function()
-=======
-        mips_instruction = MipsInstruction.ArithmeticBinaryInstruction(mips_operands[0], mips_operands[1],
-                                                                       instruction.operation, mips_resulting_register)
->>>>>>> b31b4c90
-
-        if instruction.operation == ASTTokens.BinaryArithmeticExprToken.DIV:
-            mips_division_instruction = MipsInstruction.ArithmeticBinaryInstruction(mips_operands[0], mips_operands[1], instruction.operation)
-            mips_mflo_instruction = MipsInstruction.MoveFromLoInstruction(mips_resulting_register)
-
-            current_function.add_instruction(mips_division_instruction)
-            current_function.add_instruction(mips_mflo_instruction)
-        else:
-            mips_instruction = MipsInstruction.ArithmeticBinaryInstruction(mips_operands[0], mips_operands[1], instruction.operation, mips_resulting_register)
-            current_function.add_instruction(mips_instruction)
-
-    def visit_llvm_call_instruction(self, instruction: LLVMInstruction.LLVMCallInstruction):
-        # Callers responsibility: store the registers used that you want to keep after the function call
-        self.get_mips_builder().store_temporary_registers()
-
-        # The argument mips registers are used first ($a) to put values in. If this is not enough,
-        # The remaining arguments will be stored in memory.
-        arg_mips_registers = list()
-
-        # You can only take 4 $a registers, so range is (0, 3) at most
-        for i in range(0, min(3, len(instruction.args))):
-
-            llvm_arg = instruction.args[i]
-            current_mips_reg = MipsValue.MipsRegister.get_arg_registers()
-
-            if isinstance(llvm_arg, LLVMValue.LLVMRegister):
-                # Make sure to save the currently assigned register in case its used within the function
-                current_assigned_llvm_reg = self.get_mips_builder().get_current_descriptors() \
-                    .get_assigned_register_for_mips_reg(current_mips_reg)
-                self.get_mips_builder().store_in_memory(current_assigned_llvm_reg)
-
-                # Now load the current llvm argument into the argument register for usage
-                self.get_mips_builder().load_in_reg(llvm_value=llvm_arg, store_in_reg=current_mips_reg)
-
-        if len(instruction.args) > 4:
-            # The other arguments need to be stored in memory
-            llvm_args_to_be_stored_in_memory = instruction.args[4:]
-
-        else:
-
-            llvm_args_to_be_stored_in_memory = []
-
-        # We need to get the mips args to be stored in memory as all registers,
-        # In order to store the arguments into memory
-        mips_result, mips_args_to_be_stored_in_memory = self.get_mips_builder() \
-            .get_mips_values(instruction,
-                             instruction.get_resulting_register(),
-                             llvm_args_to_be_stored_in_memory,
-                             all_registers=True)
-
-        for mips_arg in mips_args_to_be_stored_in_memory:
-            assert isinstance(mips_arg, MipsValue.MipsRegister)
-
-            # storing is a little bit different than in store_in_memory(mips_reg),
-            # as the mips registers don't necessarily have an llvm register assigned to it.
-            # The offset at which the arguments are stored are thus not saved in a descriptor, but we will be able
-            # to retrieve the corresponding arguments in the function body (by convention of args > 4).
-            sw_instruction = MipsInstruction.StoreWordInstruction(register_to_store=mips_arg,
-                                                                  register_address=MipsValue.MipsRegister.STACK_POINTER,
-                                                                  offset=self.get_mips_builder().get_current_function().get_frame_pointer_offset())
-
-            self.get_mips_builder().get_current_function().increase_fp_offset_by_four()
-            self.get_mips_builder().get_current_function().add_instruction(sw_instruction)
-
-        super().visit_llvm_call_instruction(instruction)
-
-        # Callers responsibility: load the registers used that you want to keep
-        self.get_mips_builder().load_temporary_registers()
+import src.llvm.visitors.LLVMBaseVisitor as LLVMBaseVisitor
+import src.mips.MipsValue as MipsValue
+import src.llvm.LLVMValue as LLVMValue
+import src.mips.MipsBuilder as MipsBuilder
+from src.llvm import LLVMFunction as LLVMFunction, LLVMCode as LLVMCode, LLVMBasicBlock as LLVMBasicBlock, \
+    LLVMInstruction as LLVMInstruction
+import src.mips.MipsInstruction as MipsInstruction
+import src.ast.ASTTokens as ASTTokens
+
+
+class LLVMToMipsVisitor(LLVMBaseVisitor.LLVMBaseVisitor):
+    """
+    Visitor which will generate MIPS code from LLVM IR
+    """
+
+    def __init__(self):
+        """
+        Symbol table holds for each basic block the liveness and usage information for each instruction within this
+        basic block as well as some other useful information
+        """
+        self.mips_builder = None
+
+    def get_mips_builder(self):
+        assert isinstance(self.mips_builder, MipsBuilder.MipsBuilder)
+        return self.mips_builder
+
+    def visit_llvm_code(self, llvm_code: LLVMCode.LLVMCode):
+        self.mips_builder = MipsBuilder.MipsBuilder(llvm_code)
+
+    def visit_llvm_defined_function(self, llvm_defined_function: LLVMFunction.LLVMDefinedFunction):
+        mips_function = MipsBuilder.MipsFunction(llvm_defined_function.get_identifier(),
+                                                 nr_params=len(llvm_defined_function.params), nr_return_values=1)
+        self.get_mips_builder().add_function(mips_function)
+
+        # We need to update the descriptors to point the argument llvm registers to their respective $a
+        # mips registers or memory locations (if more than 4 registers are specified)
+
+        # These are the parameters that were saved in the $a registers
+        # Simply assign the llvm registers from this function to their corresponding mips reg ($a registers)
+        for i in range(0, min(3, len(llvm_defined_function.params))):
+            llvm_reg = llvm_defined_function.params[i]
+            mips_reg = MipsValue.MipsRegister.get_arg_registers()[i]
+
+            self.get_mips_builder().get_current_descriptors().assign_to_mips_reg(llvm_reg, mips_reg)
+
+        if len(llvm_defined_function.params) > 4:
+            # These llvm registers are stored in memory, so assign them to a memory location
+            # The offset will be 'above' the frame pointer of the function,
+            # as the variables are stored outside of this function body
+
+            # e.g. we have 6 params, so 2 params are stored in memory. The first argument is stored at the highest
+            # fp offset (8), the second one at offset (4).
+            # After that the frame pointer reaches zero and the function body scope begins
+            current_fp_offset = (len(llvm_defined_function.params) - 4) * 4
+            for stored_llvm_reg in llvm_defined_function.params[4:]:
+                self.get_mips_builder().get_current_descriptors().assign_address_location_to_llvm_reg(stored_llvm_reg,
+                                                                                                      current_fp_offset)
+                current_fp_offset -= 4
+
+        # Continue visiting the other instructions / basic blocks
+        super().visit_llvm_defined_function(llvm_defined_function)
+
+        # We need to do this after the visitor has been through all instructions, in order to know which
+        # Registers needs to be saved
+        # We need to save the used registers from within the function definition to make sure that the
+        # Registers can be restored after the function is done.
+        self.get_mips_builder().add_function_body_initial_instructions()
+
+        # Load the saved registers after executing instructions. This just adds the final basic block to the function
+        self.get_mips_builder().add_function_body_ending_instructions()
+
+    def visit_llvm_basic_block(self, llvm_basic_block: LLVMBasicBlock.LLVMBasicBlock):
+        self.get_mips_builder().get_current_function().add_mips_basic_block()
+        super().visit_llvm_basic_block(llvm_basic_block)
+
+    def visit_llvm_store_instruction(self, instruction: LLVMInstruction.LLVMStoreInstruction):
+        super().visit_llvm_store_instruction(instruction)
+
+        mips_values = self.get_mips_builder().get_mips_values(instruction, instruction.resulting_reg, [instruction.value_to_store])
+        mips_resulting_register = mips_values[0]
+        mips_operands = mips_values[1]
+
+        token = ASTTokens.BinaryArithmeticExprToken.ADD
+
+        mips_instruction = MipsInstruction.ArithmeticBinaryInstruction(MipsValue.MipsRegister.ZERO, mips_operands[0],
+                                                                       token, mips_resulting_register)
+
+        # Creation of mips instruction is done, now adding the instruction to the current function
+        self.get_mips_builder().get_current_function().add_instruction(mips_instruction)
+
+    def visit_llvm_conditional_branch_instruction(self, instruction: LLVMInstruction.LLVMConditionalBranchInstruction):
+        super().visit_llvm_conditional_branch_instruction(instruction)
+
+        # TODO Extend get_mips_values for LLVMConditionalBranchInstruction
+        mips_values = self.get_mips_builder().get_mips_values(instruction, None, [instruction.condition_reg])
+        mips_conditional_register = mips_values[1][0]
+
+        mips_instruction_bne = MipsInstruction.BranchNotEqualInstruction(mips_conditional_register,
+                                                                         MipsValue.MipsRegister.ZERO,
+                                                                         instruction.if_true)
+        mips_instruction_beq = MipsInstruction.BranchEqualInstruction(mips_conditional_register,
+                                                                      MipsValue.MipsRegister.ZERO, instruction.if_false)
+
+        # Creation of mips instructions is done, now adding the instructions to the current function
+        self.get_mips_builder().get_current_function().add_instruction(mips_instruction_bne)
+        self.get_mips_builder().get_current_function().add_instruction(mips_instruction_beq)
+
+    def visit_llvm_unconditional_branch_instruction(self,
+                                                    instruction: LLVMInstruction.LLVMUnconditionalBranchInstruction):
+        super().visit_llvm_unconditional_branch_instruction(instruction)
+
+        mips_instruction = MipsInstruction.JumpInstruction(instruction.destination)
+
+        # Creation of mips instruction is done, now adding the instruction to the current function
+        self.get_mips_builder().get_current_function().add_instruction(mips_instruction)
+
+    def visit_llvm_compare_instruction(self, instruction: LLVMInstruction.LLVMCompareInstruction):
+        super().visit_llvm_compare_instruction(instruction)
+
+        mips_values = self.get_mips_builder().get_mips_values(instruction, instruction.get_resulting_register(), [instruction.operand1, instruction.operand2])
+
+        mips_resulting_register = mips_values[0]
+        mips_operands = mips_values[1]
+
+        mips_instruction = MipsInstruction.CompareInstruction(mips_resulting_register, mips_operands[0],
+                                                              mips_operands[1], instruction.operation)
+
+        self.get_mips_builder().get_current_function().add_instruction(mips_instruction)
+
+    def visit_llvm_binary_arithmetic_instruction(self, instruction: LLVMInstruction.LLVMBinaryArithmeticInstruction):
+        super().visit_llvm_binary_arithmetic_instruction(instruction)
+
+        mips_values = self.get_mips_builder().get_mips_values(instruction, instruction.get_resulting_register(), [instruction.operand1, instruction.operand2])
+
+        mips_resulting_register = mips_values[0]
+        mips_operands = mips_values[1]
+
+        current_function = self.get_mips_builder().get_current_function()
+
+        if instruction.operation == ASTTokens.BinaryArithmeticExprToken.DIV:
+            mips_division_instruction = MipsInstruction.ArithmeticBinaryInstruction(mips_operands[0], mips_operands[1], instruction.operation)
+            mips_mflo_instruction = MipsInstruction.MoveFromLoInstruction(mips_resulting_register)
+
+            current_function.add_instruction(mips_division_instruction)
+            current_function.add_instruction(mips_mflo_instruction)
+        else:
+            mips_instruction = MipsInstruction.ArithmeticBinaryInstruction(mips_operands[0], mips_operands[1], instruction.operation, mips_resulting_register)
+            current_function.add_instruction(mips_instruction)
+
+    def visit_llvm_call_instruction(self, instruction: LLVMInstruction.LLVMCallInstruction):
+        # Callers responsibility: store the registers used that you want to keep after the function call
+        self.get_mips_builder().store_temporary_registers()
+
+        # The argument mips registers are used first ($a) to put values in. If this is not enough,
+        # The remaining arguments will be stored in memory.
+        arg_mips_registers = list()
+
+        # You can only take 4 $a registers, so range is (0, 3) at most
+        for i in range(0, min(3, len(instruction.args))):
+
+            llvm_arg = instruction.args[i]
+            current_mips_reg = MipsValue.MipsRegister.get_arg_registers()
+
+            if isinstance(llvm_arg, LLVMValue.LLVMRegister):
+                # Make sure to save the currently assigned register in case its used within the function
+                current_assigned_llvm_reg = self.get_mips_builder().get_current_descriptors() \
+                    .get_assigned_register_for_mips_reg(current_mips_reg)
+                self.get_mips_builder().store_in_memory(current_assigned_llvm_reg)
+
+                # Now load the current llvm argument into the argument register for usage
+                self.get_mips_builder().load_in_reg(llvm_value=llvm_arg, store_in_reg=current_mips_reg)
+
+        if len(instruction.args) > 4:
+            # The other arguments need to be stored in memory
+            llvm_args_to_be_stored_in_memory = instruction.args[4:]
+
+        else:
+
+            llvm_args_to_be_stored_in_memory = []
+
+        # We need to get the mips args to be stored in memory as all registers,
+        # In order to store the arguments into memory
+        mips_result, mips_args_to_be_stored_in_memory = self.get_mips_builder() \
+            .get_mips_values(instruction,
+                             instruction.get_resulting_register(),
+                             llvm_args_to_be_stored_in_memory,
+                             all_registers=True)
+
+        for mips_arg in mips_args_to_be_stored_in_memory:
+            assert isinstance(mips_arg, MipsValue.MipsRegister)
+
+            # storing is a little bit different than in store_in_memory(mips_reg),
+            # as the mips registers don't necessarily have an llvm register assigned to it.
+            # The offset at which the arguments are stored are thus not saved in a descriptor, but we will be able
+            # to retrieve the corresponding arguments in the function body (by convention of args > 4).
+            sw_instruction = MipsInstruction.StoreWordInstruction(register_to_store=mips_arg,
+                                                                  register_address=MipsValue.MipsRegister.STACK_POINTER,
+                                                                  offset=self.get_mips_builder().get_current_function().get_frame_pointer_offset())
+
+            self.get_mips_builder().get_current_function().increase_fp_offset_by_four()
+            self.get_mips_builder().get_current_function().add_instruction(sw_instruction)
+
+        super().visit_llvm_call_instruction(instruction)
+
+        # Callers responsibility: load the registers used that you want to keep
+        self.get_mips_builder().load_temporary_registers()