import src.llvm.visitors.LLVMBaseVisitor as LLVMBaseVisitor
import src.mips.MipsValue as MipsValue
import src.llvm.LLVMValue as LLVMValue
import src.mips.MipsBuilder as MipsBuilder
import src.mips.LLVMFillRefMapperVisitor as LLVMFillRefMapperVisitor
import src.mips.LLVMFillUsageTableVisitor as FillUsageTableVisitor
from src.llvm import LLVMFunction as LLVMFunction, LLVMCode as LLVMCode, LLVMBasicBlock as LLVMBasicBlock, \
    LLVMInstruction as LLVMInstruction, LLVMGlobalContainer as LLVMGlobalContainer
import src.mips.MipsInstruction as MipsInstruction
import src.ast.ASTTokens as ASTTokens
import src.DataType as DataType
import re


class LLVMToMipsVisitor(LLVMBaseVisitor.LLVMBaseVisitor):
    """
    Visitor which will generate MIPS code from LLVM IR
    """

    def __init__(self):
        """
        Symbol table holds for each basic block the liveness and usage information for each instruction within this
        basic block as well as some other useful information
        mips_builder: the builder used to generate mips code
        basic_block_mapper: maps LLVMBasicBlocks to their corresponding MipsBasicBocks
        """
        self.mips_builder = None
        self.basic_block_mapper = dict()

    def update_basic_block_references(self):
        """
        Updates the mips branch instructions to branch to a mips basic block label instead of the llvm basic block label
        This is used if the mips basic block to branch to was not yet created at the time the branch instruction was created

        Pre-condition: all code must be converted into mips code, so that the references can be updated properly
        """

        for function in self.get_mips_builder().functions:
            for basic_block in function.basic_blocks:
                for instruction in basic_block.instructions:
                    if isinstance(instruction, MipsInstruction.BranchInstruction):
                        if isinstance(instruction.label, LLVMBasicBlock.LLVMBasicBlock):
                            instruction.label = self.basic_block_mapper[instruction.label]

                    elif isinstance(instruction,
                                    MipsInstruction.UnconditionalJumpInstruction):
                        if isinstance(instruction.to_jump_to, LLVMBasicBlock.LLVMBasicBlock):
                            instruction.to_jump_to = self.basic_block_mapper[instruction.to_jump_to]

    def get_mips_builder(self):
        assert isinstance(self.mips_builder, MipsBuilder.MipsBuilder)
        return self.mips_builder

    def visit_llvm_code(self, llvm_code: LLVMCode.LLVMCode):
        self.mips_builder = MipsBuilder.MipsBuilder()
        super().visit_llvm_code(llvm_code)
        self.update_basic_block_references()
        self.get_mips_builder().get_current_function().add_mips_basic_block()

    def visit_llvm_global_container(self, llvm_global_container: LLVMGlobalContainer.LLVMGlobalContainer):
        super().visit_llvm_global_container(llvm_global_container)

        printf_strings = llvm_global_container.global_strings
        data_segment = self.get_mips_builder().get_data_segment()

        for printf_key, printf_string in printf_strings:
            type_string = re.search('c\"(.*)\",', printf_string).group(1)
            list_of_substrings = re.split('%[dcs]', type_string)
            list_of_type_strings = list()
            for i in range(0, len(list_of_substrings)):
                list_of_type_strings.append(list_of_substrings[i])
                if i != len(list_of_substrings) - 1:
                    list_of_type_strings.append('%')
            data_segment.add_printf_string(printf_key, list_of_type_strings)

    def visit_llvm_defined_function(self, llvm_defined_function: LLVMFunction.LLVMDefinedFunction):

        ref_mapper_visitor = LLVMFillRefMapperVisitor.LLVMFillRefMapperVisitor()
        llvm_defined_function.accept(ref_mapper_visitor)
        ref_mapper = ref_mapper_visitor.ref_mapper

        mips_function = MipsBuilder.MipsFunction(llvm_defined_function.get_identifier(),
                                                 nr_params=len(llvm_defined_function.params), nr_return_values=1,
                                                 ref_mapper=ref_mapper)

        for alloca_instruction in llvm_defined_function.get_alloca_instructions():
            assert isinstance(alloca_instruction, LLVMInstruction.LLVMAllocaInstruction)
            mips_function.descriptors.add_allocated_register(alloca_instruction.get_resulting_register())

        self.get_mips_builder().add_function(mips_function)

        # We need to update the descriptors to point the argument llvm registers to their respective $a
        # mips registers or memory locations (if more than 4 registers are specified)

        # These are the parameters that were saved in the $a registers
        # Simply assign the llvm registers from this function to their corresponding mips reg ($a registers)
        for i in range(0, min(3, len(llvm_defined_function.params))):
            llvm_reg = llvm_defined_function.params[i]
            mips_reg = MipsValue.MipsRegister.get_arg_registers()[i]

            self.get_mips_builder().get_current_descriptors().assign_to_mips_reg(llvm_reg, mips_reg)

        if len(llvm_defined_function.params) > 4:
            # These llvm registers are stored in memory, so assign them to a memory location
            # The offset will be 'above' the frame pointer of the function,
            # as the variables are stored outside of this function body

            # e.g. we have 6 params, so 2 params are stored in memory. The first argument is stored at the highest
            # fp offset (8), the second one at offset (4).
            # After that the frame pointer reaches zero and the function body scope begins
            for stored_llvm_reg in llvm_defined_function.params[4:]:
                self.get_mips_builder().get_current_descriptors() \
                    .assign_address_location_to_llvm_reg(stored_llvm_reg,
                                                         self.get_mips_builder().get_current_function() \
                                                         .get_new_fp_offset(initial_instructions=False))

        # Continue visiting the other instructions / basic blocks
        super().visit_llvm_defined_function(llvm_defined_function)

        # We need to do this after the visitor has been through all instructions, in order to know which
        # Registers needs to be saved
        # We need to save the used registers from within the function definition to make sure that the
        # Registers can be restored after the function is done.
        self.get_mips_builder().add_function_body_initial_instructions()

        # Load the saved registers after executing instructions. This just adds the final basic block to the function
        self.get_mips_builder().add_function_body_ending_instructions()
        self.get_mips_builder().get_current_function().update_fp_offset_values()

        self.get_mips_builder().get_current_function().replace_return_instruction_point_with_actual_instructions(
            self.get_mips_builder().get_current_function().get_current_basic_block())

        print('hi')

    def visit_llvm_basic_block(self, llvm_basic_block: LLVMBasicBlock.LLVMBasicBlock):
        mips_basic_block = self.get_mips_builder().get_current_function().add_mips_basic_block()
        self.basic_block_mapper[llvm_basic_block] = mips_basic_block

        usage_table_visitor = FillUsageTableVisitor.LLVMFillUsageTableVisitor()
        llvm_basic_block.accept(usage_table_visitor)
        self.get_mips_builder().get_current_function().usage_information = usage_table_visitor.usage_table

        super().visit_llvm_basic_block(llvm_basic_block)

    def visit_llvm_load_instruction(self, instruction: LLVMInstruction.LLVMLoadInstruction):

        # Only when loading into actual memory locations we need to use the 'load address' command.
        # In cases where we 'load in value of a register' in llvm,
        # we can just use the value of the corresponding register in mips
        if instruction.get_resulting_register().get_data_type().is_pointer():
            resulting_reg, operand = self.get_mips_builder().get_mips_values(instruction,
                                                                             instruction.get_resulting_register(),
                                                                             [instruction.load_from_reg])

            operand = operand[0]
            super().visit_llvm_load_instruction(instruction)

    def visit_llvm_store_instruction(self, instruction: LLVMInstruction.LLVMStoreInstruction):

        if isinstance(instruction.value_to_store, LLVMValue.LLVMLiteral):

            resulting_reg, operands = self.get_mips_builder().get_mips_values(instruction, instruction.resulting_reg,
                                                                              [])

            self.get_mips_builder().get_current_descriptors().assign_to_mips_reg(instruction.resulting_reg,
                                                                                 resulting_reg)

            if MipsValue.MipsRegister.is_floating_point_register(resulting_reg):

                # Constant added to the data segment which would be placed in the RAM. Necessary for floating point numbers
                floating_point_data = self.get_mips_builder().get_data_segment().add_floating_point_number(
                    instruction.value_to_store.get_value())

                self.get_mips_builder().get_current_function().add_instruction(
                    MipsInstruction.LoadWordCoProcInstruction(resulting_reg, floating_point_data)
                )

            else:

                mips_operand = self.get_mips_builder().convert_to_mips_literal(instruction.value_to_store)

                self.get_mips_builder().get_current_function().add_instruction(
                    MipsInstruction.LoadImmediateInstruction(resulting_reg, mips_operand)
                )

        else:
            mips_values = self.get_mips_builder().get_mips_values(instruction, instruction.resulting_reg,
                                                                  [instruction.value_to_store])
            mips_resulting_register = mips_values[0]
            mips_operands = mips_values[1]

            mips_instruction = MipsInstruction.MoveInstruction(register_to_move_in=mips_resulting_register,
                                                               register_to_move_from=mips_operands[0])

            # Don't forget to update the descriptor properly
            self.get_mips_builder().get_current_descriptors().assign_to_mips_reg(instruction.resulting_reg,
                                                                                 mips_resulting_register)

            # Creation of mips instruction is done, now adding the instruction to the current function
            self.get_mips_builder().get_current_function().add_instruction(mips_instruction)

    def visit_llvm_conditional_branch_instruction(self, instruction: LLVMInstruction.LLVMConditionalBranchInstruction):
        super().visit_llvm_conditional_branch_instruction(instruction)

        # TODO Extend get_mips_values for LLVMConditionalBranchInstruction
        mips_values = self.get_mips_builder().get_mips_values(instruction, None, [instruction.condition_reg])
        mips_conditional_register = mips_values[1][0]

        mips_instruction_bne = MipsInstruction.BranchNotEqualInstruction(mips_conditional_register,
                                                                         MipsValue.MipsRegister.ZERO,
                                                                         instruction.if_true)
        mips_instruction_beq = MipsInstruction.BranchEqualInstruction(mips_conditional_register,
                                                                      MipsValue.MipsRegister.ZERO, instruction.if_false)

        # Creation of mips instructions is done, now adding the instructions to the current function
        self.get_mips_builder().get_current_function().add_instruction(mips_instruction_bne)

        # Previous basic block has ended; Create a new one to add the next branch instruction
        # (not really necessary, but for consistency of the concept 'basic blocks')

        self.get_mips_builder().get_current_function().add_mips_basic_block()
        self.get_mips_builder().get_current_function().add_instruction(mips_instruction_beq)

    def visit_llvm_unconditional_branch_instruction(self,
                                                    instruction: LLVMInstruction.LLVMUnconditionalBranchInstruction):
        super().visit_llvm_unconditional_branch_instruction(instruction)

        mips_instruction = MipsInstruction.JumpInstruction(instruction.destination)

        # Creation of mips instruction is done, now adding the instruction to the current function
        self.get_mips_builder().get_current_function().add_instruction(mips_instruction)

    def visit_llvm_printf_instruction(self, instruction: LLVMInstruction.LLVMPrintfInstruction):
        super().visit_llvm_printf_instruction(instruction)

        string_key = instruction.get_string_to_print()
        data_segment = self.get_mips_builder().get_data_segment()
        printf_elements = data_segment.get_printf_string(string_key)

        llvm_args = instruction.get_llvm_args()
        mips = self.get_mips_builder().get_mips_values(instruction, None, llvm_args)
        mips_args = mips[1]

        percent_counter = 0
        for i in range(0, len(printf_elements)):
            string_element = printf_elements[i]
            if not string_element == '%':
                if not i == len(printf_elements) - 1:
                    identifier = data_segment.add_ascii_data(string_element)
                else:
                    identifier = data_segment.add_ascii_data(string_element, True)

                load_syscall_instruction = MipsInstruction.LoadImmediateInstruction(MipsValue.MipsRegister.V0,
                                                                                    MipsValue.MipsLiteral(4))
                set_data_instruction = MipsInstruction.LoadAddressInstruction(MipsValue.MipsRegister.A0, identifier)
            else:
                arg_type = llvm_args[percent_counter].get_data_type().get_token()

<<<<<<< HEAD
                if isinstance(mips_args[percent_counter], MipsValue.MipsRegister):
                    set_data_instruction = MipsInstruction.MoveInstruction(MipsValue.MipsRegister.A0,
                                                                           mips_args[percent_counter])
                elif isinstance(mips_args[percent_counter, MipsValue.MipsLiteral]):
                    set_data_instruction = MipsInstruction.LoadImmediateInstruction(MipsValue.MipsRegister.A0,
                                                                                    mips_args[percent_counter])
=======
                if isinstance(mips_args[percent_counter], MipsValue.MipsRegister) and isinstance(llvm_args[percent_counter], LLVMValue.LLVMRegister):
                    set_data_instruction = MipsInstruction.MoveInstruction(MipsValue.MipsRegister.A0, mips_args[percent_counter])
                elif isinstance(mips_args[percent_counter], MipsValue.MipsLiteral) and isinstance(llvm_args[percent_counter], LLVMValue.LLVMLiteral):
                    set_data_instruction = MipsInstruction.LoadImmediateInstruction(MipsValue.MipsRegister.A0, mips_args[percent_counter])
>>>>>>> bdb1d7ac
                else:
                    raise NotImplementedError

                if arg_type == DataType.DataTypeToken.INT:
                    load_syscall_instruction = MipsInstruction.LoadImmediateInstruction(MipsValue.MipsRegister.V0,
                                                                                        MipsValue.MipsLiteral(1))
                elif arg_type == DataType.DataTypeToken.FLOAT:
                    load_syscall_instruction = MipsInstruction.LoadImmediateInstruction(MipsValue.MipsRegister.V0,
                                                                                        MipsValue.MipsLiteral(2))
                else:
                    raise NotImplementedError

                percent_counter += 1

            self.get_mips_builder().get_current_function().add_instruction(set_data_instruction)
            self.get_mips_builder().get_current_function().add_instruction(load_syscall_instruction)
            syscall_instruction = MipsInstruction.SyscallInstruction()
            self.get_mips_builder().get_current_function().add_instruction(syscall_instruction)

    def visit_llvm_compare_instruction(self, instruction: LLVMInstruction.LLVMCompareInstruction):
        super().visit_llvm_compare_instruction(instruction)

        mips_values = self.get_mips_builder().get_mips_values(instruction, instruction.get_resulting_register(),
                                                              [instruction.operand1, instruction.operand2])

        mips_resulting_register = mips_values[0]
        mips_operands = mips_values[1]

        mips_instruction = MipsInstruction.CompareInstruction(mips_resulting_register, mips_operands[0],
                                                              mips_operands[1], instruction.operation)

        self.get_mips_builder().get_current_function().add_instruction(mips_instruction)

    def visit_llvm_binary_arithmetic_instruction(self, instruction: LLVMInstruction.LLVMBinaryArithmeticInstruction):
        super().visit_llvm_binary_arithmetic_instruction(instruction)

        if instruction.get_operation_type() == 'float' or (
                isinstance(instruction.operand1, LLVMValue.LLVMLiteral) and isinstance(instruction.operand2,
                                                                                       LLVMValue.LLVMLiteral)):
            # Mips can't handle multiple literals in arithmetic instruction, so if the instruction has two literal operands,
            # 2 Mips registers will be returned instead of two literals

            # With floating points, this must always be 'all registers' as there is no immediate option for this
            all_registers = True
        else:

            # Either no literal operands or one, mips can handle this
            all_registers = False

        mips_values = self.get_mips_builder().get_mips_values(instruction, instruction.get_resulting_register(),
                                                              [instruction.operand1, instruction.operand2],
                                                              all_registers=all_registers)

        mips_resulting_register = mips_values[0]
        mips_operands = mips_values[1]

        current_function = self.get_mips_builder().get_current_function()

        if instruction.operation == ASTTokens.BinaryArithmeticExprToken.DIV:
            mips_division_instruction = MipsInstruction.ArithmeticBinaryInstruction(mips_operands[0], mips_operands[1],
                                                                                    instruction.operation,
                                                                                    mips_resulting_register)
            mips_mflo_instruction = MipsInstruction.MoveFromLoInstruction(mips_resulting_register)

            current_function.add_instruction(mips_division_instruction)
            current_function.add_instruction(mips_mflo_instruction)
        else:

            if isinstance(mips_operands[0], MipsValue.MipsLiteral):
                assert not isinstance(mips_operands[1], MipsValue.MipsLiteral)
                first_operand = mips_operands[1]
                second_operand = mips_operands[0]
            elif isinstance(mips_operands[1], MipsValue.MipsLiteral):
                assert not isinstance(mips_operands[0], MipsValue.MipsLiteral)
                first_operand = mips_operands[0]
                second_operand = mips_operands[1]
            else:
                # Doesn't really matter here; both are registers
                first_operand = mips_operands[0]
                second_operand = mips_operands[1]

            mips_instruction = MipsInstruction.ArithmeticBinaryInstruction(first_operand, second_operand,
                                                                           instruction.operation,
                                                                           mips_resulting_register)
            current_function.add_instruction(mips_instruction)

    def visit_llvm_call_instruction(self, instruction: LLVMInstruction.LLVMCallInstruction):
        # Callers responsibility: store the registers used that you want to keep after the function call

        # The argument mips registers are used first ($a) to put values in. If this is not enough,
        # The remaining arguments will be stored in memory.
        arg_mips_registers = list()

        # You can only take 4 $a registers, so range is (0, 3) at most
        current_arg_reg_index = 0
        for i in range(0, min(3, len(instruction.args))):

            llvm_arg = instruction.args[i]
            current_mips_reg = MipsValue.MipsRegister.get_arg_registers()[i]

            if isinstance(llvm_arg, LLVMValue.LLVMRegister):

                # Map the loaded value to its allocated register if this is the case (loading isn't used the same
                # way in mips
                if llvm_arg in self.get_mips_builder().get_current_ref_mapper():
                    llvm_arg = self.get_mips_builder().get_current_ref_mapper()[llvm_arg]

                # Make sure to save the currently assigned register in case its used within the function
                current_assigned_llvm_reg = self.get_mips_builder().get_current_descriptors() \
                    .get_assigned_register_for_mips_reg(current_mips_reg)

                if current_assigned_llvm_reg is not None:
                    self.get_mips_builder().store_in_memory(current_assigned_llvm_reg)

            # Now load the current llvm argument into the argument register for usage
            # We need to generate the correct instructions for loading,
            # but we don't need to update the descriptor to map the llvm argument to the argument mips reg
            # (the argument register is only used in the called function, not from outside)
            self.get_mips_builder().load_in_reg(llvm_value=llvm_arg, store_in_reg=current_mips_reg,
                                                update_reg_descriptor=False)

        if len(instruction.args) > 4:
            # The other arguments need to be stored in memory
            llvm_args_to_be_stored_in_memory = instruction.args[4:]

        else:

            llvm_args_to_be_stored_in_memory = []

        # We need to get the mips args to be stored in memory as all registers,
        # In order to store the arguments into memory
        resulting_mips_reg, mips_args_to_be_stored_in_memory = self.get_mips_builder() \
            .get_mips_values(instruction,
                             instruction.get_resulting_register(),
                             llvm_args_to_be_stored_in_memory,
                             all_registers=True)

        if len(mips_args_to_be_stored_in_memory) > 0:
            # Decrease the top of the stack to make room for the mips arguments stored in memory
            self.get_mips_builder().get_current_function().add_instruction(
                MipsInstruction.ArithmeticBinaryInstruction(first_operand=MipsValue.MipsRegister.STACK_POINTER,
                                                            second_operand=MipsValue.MipsLiteral(
                                                                len(mips_args_to_be_stored_in_memory) * 4),
                                                            token=ASTTokens.BinaryArithmeticExprToken.SUB,
                                                            resulting_register=MipsValue.MipsRegister.STACK_POINTER))

        for mips_arg in mips_args_to_be_stored_in_memory:
            assert isinstance(mips_arg, MipsValue.MipsRegister)

            # storing is a little bit different than in store_in_memory(mips_reg),
            # as the mips registers don't necessarily have an llvm register assigned to it.
            # The offset at which the arguments are stored are thus not saved in a descriptor, but we will be able
            # to retrieve the corresponding arguments in the function body (by convention of args > 4).
            sw_instruction = MipsInstruction \
                .StoreWordInstruction(register_to_store=mips_arg,
                                      register_address=MipsValue.MipsRegister.STACK_POINTER,
                                      offset=self.get_mips_builder().get_current_function().get_new_fp_offset(
                                          initial_instructions=False))

            self.get_mips_builder().get_current_function().add_instruction(sw_instruction)

        self.get_mips_builder().store_temporary_registers()

        self.get_mips_builder().get_current_function().add_instruction(
            MipsInstruction.JumpAndLinkInstruction(
                self.get_mips_builder().get_function_entry_block(instruction.function_to_call.get_identifier()))
        )

        self.get_mips_builder().load_temporary_registers()

        if len(mips_args_to_be_stored_in_memory) > 0:
            # Increase the top of the stack as the arguments stored in memory are no longer of any usage
            # Also increase the current frame pointer offset so that new store instructions
            # will use this new frame pointer offset
            self.get_mips_builder().get_current_function().add_instruction(
                MipsInstruction.ArithmeticBinaryInstruction(first_operand=MipsValue.MipsRegister.STACK_POINTER,
                                                            second_operand=MipsValue.MipsLiteral(
                                                                len(mips_args_to_be_stored_in_memory) * 4),
                                                            token=ASTTokens.BinaryArithmeticExprToken.ADD,
                                                            resulting_register=MipsValue.MipsRegister.STACK_POINTER))

            # Restore the frame pointer back to the state where no arguments were stored, as they are no longer necessary
            self.get_mips_builder().get_current_function().decrease_after_init_fp_offset_index(
                len(mips_args_to_be_stored_in_memory))

        # Put the v0 in the designated mips resulting register
        self.get_mips_builder().get_current_function().add_instruction(
            MipsInstruction.MoveInstruction(register_to_move_in=resulting_mips_reg,
                                            register_to_move_from=MipsValue.MipsRegister.V0)
        )

    def visit_llvm_return_instruction(self, instruction: LLVMInstruction.LLVMReturnInstruction):

        # We assert there is only one or zero return value and this will be placed in v0

        self.get_mips_builder().load_in_reg(instruction.get_return_value(), MipsValue.MipsRegister.V0)
        self.get_mips_builder().get_current_function().add_return_instruction_point()

        super().visit_llvm_return_instruction(instruction)
<|MERGE_RESOLUTION|>--- conflicted
+++ resolved
@@ -1,470 +1,465 @@
-import src.llvm.visitors.LLVMBaseVisitor as LLVMBaseVisitor
-import src.mips.MipsValue as MipsValue
-import src.llvm.LLVMValue as LLVMValue
-import src.mips.MipsBuilder as MipsBuilder
-import src.mips.LLVMFillRefMapperVisitor as LLVMFillRefMapperVisitor
-import src.mips.LLVMFillUsageTableVisitor as FillUsageTableVisitor
-from src.llvm import LLVMFunction as LLVMFunction, LLVMCode as LLVMCode, LLVMBasicBlock as LLVMBasicBlock, \
-    LLVMInstruction as LLVMInstruction, LLVMGlobalContainer as LLVMGlobalContainer
-import src.mips.MipsInstruction as MipsInstruction
-import src.ast.ASTTokens as ASTTokens
-import src.DataType as DataType
-import re
-
-
-class LLVMToMipsVisitor(LLVMBaseVisitor.LLVMBaseVisitor):
-    """
-    Visitor which will generate MIPS code from LLVM IR
-    """
-
-    def __init__(self):
-        """
-        Symbol table holds for each basic block the liveness and usage information for each instruction within this
-        basic block as well as some other useful information
-        mips_builder: the builder used to generate mips code
-        basic_block_mapper: maps LLVMBasicBlocks to their corresponding MipsBasicBocks
-        """
-        self.mips_builder = None
-        self.basic_block_mapper = dict()
-
-    def update_basic_block_references(self):
-        """
-        Updates the mips branch instructions to branch to a mips basic block label instead of the llvm basic block label
-        This is used if the mips basic block to branch to was not yet created at the time the branch instruction was created
-
-        Pre-condition: all code must be converted into mips code, so that the references can be updated properly
-        """
-
-        for function in self.get_mips_builder().functions:
-            for basic_block in function.basic_blocks:
-                for instruction in basic_block.instructions:
-                    if isinstance(instruction, MipsInstruction.BranchInstruction):
-                        if isinstance(instruction.label, LLVMBasicBlock.LLVMBasicBlock):
-                            instruction.label = self.basic_block_mapper[instruction.label]
-
-                    elif isinstance(instruction,
-                                    MipsInstruction.UnconditionalJumpInstruction):
-                        if isinstance(instruction.to_jump_to, LLVMBasicBlock.LLVMBasicBlock):
-                            instruction.to_jump_to = self.basic_block_mapper[instruction.to_jump_to]
-
-    def get_mips_builder(self):
-        assert isinstance(self.mips_builder, MipsBuilder.MipsBuilder)
-        return self.mips_builder
-
-    def visit_llvm_code(self, llvm_code: LLVMCode.LLVMCode):
-        self.mips_builder = MipsBuilder.MipsBuilder()
-        super().visit_llvm_code(llvm_code)
-        self.update_basic_block_references()
-        self.get_mips_builder().get_current_function().add_mips_basic_block()
-
-    def visit_llvm_global_container(self, llvm_global_container: LLVMGlobalContainer.LLVMGlobalContainer):
-        super().visit_llvm_global_container(llvm_global_container)
-
-        printf_strings = llvm_global_container.global_strings
-        data_segment = self.get_mips_builder().get_data_segment()
-
-        for printf_key, printf_string in printf_strings:
-            type_string = re.search('c\"(.*)\",', printf_string).group(1)
-            list_of_substrings = re.split('%[dcs]', type_string)
-            list_of_type_strings = list()
-            for i in range(0, len(list_of_substrings)):
-                list_of_type_strings.append(list_of_substrings[i])
-                if i != len(list_of_substrings) - 1:
-                    list_of_type_strings.append('%')
-            data_segment.add_printf_string(printf_key, list_of_type_strings)
-
-    def visit_llvm_defined_function(self, llvm_defined_function: LLVMFunction.LLVMDefinedFunction):
-
-        ref_mapper_visitor = LLVMFillRefMapperVisitor.LLVMFillRefMapperVisitor()
-        llvm_defined_function.accept(ref_mapper_visitor)
-        ref_mapper = ref_mapper_visitor.ref_mapper
-
-        mips_function = MipsBuilder.MipsFunction(llvm_defined_function.get_identifier(),
-                                                 nr_params=len(llvm_defined_function.params), nr_return_values=1,
-                                                 ref_mapper=ref_mapper)
-
-        for alloca_instruction in llvm_defined_function.get_alloca_instructions():
-            assert isinstance(alloca_instruction, LLVMInstruction.LLVMAllocaInstruction)
-            mips_function.descriptors.add_allocated_register(alloca_instruction.get_resulting_register())
-
-        self.get_mips_builder().add_function(mips_function)
-
-        # We need to update the descriptors to point the argument llvm registers to their respective $a
-        # mips registers or memory locations (if more than 4 registers are specified)
-
-        # These are the parameters that were saved in the $a registers
-        # Simply assign the llvm registers from this function to their corresponding mips reg ($a registers)
-        for i in range(0, min(3, len(llvm_defined_function.params))):
-            llvm_reg = llvm_defined_function.params[i]
-            mips_reg = MipsValue.MipsRegister.get_arg_registers()[i]
-
-            self.get_mips_builder().get_current_descriptors().assign_to_mips_reg(llvm_reg, mips_reg)
-
-        if len(llvm_defined_function.params) > 4:
-            # These llvm registers are stored in memory, so assign them to a memory location
-            # The offset will be 'above' the frame pointer of the function,
-            # as the variables are stored outside of this function body
-
-            # e.g. we have 6 params, so 2 params are stored in memory. The first argument is stored at the highest
-            # fp offset (8), the second one at offset (4).
-            # After that the frame pointer reaches zero and the function body scope begins
-            for stored_llvm_reg in llvm_defined_function.params[4:]:
-                self.get_mips_builder().get_current_descriptors() \
-                    .assign_address_location_to_llvm_reg(stored_llvm_reg,
-                                                         self.get_mips_builder().get_current_function() \
-                                                         .get_new_fp_offset(initial_instructions=False))
-
-        # Continue visiting the other instructions / basic blocks
-        super().visit_llvm_defined_function(llvm_defined_function)
-
-        # We need to do this after the visitor has been through all instructions, in order to know which
-        # Registers needs to be saved
-        # We need to save the used registers from within the function definition to make sure that the
-        # Registers can be restored after the function is done.
-        self.get_mips_builder().add_function_body_initial_instructions()
-
-        # Load the saved registers after executing instructions. This just adds the final basic block to the function
-        self.get_mips_builder().add_function_body_ending_instructions()
-        self.get_mips_builder().get_current_function().update_fp_offset_values()
-
-        self.get_mips_builder().get_current_function().replace_return_instruction_point_with_actual_instructions(
-            self.get_mips_builder().get_current_function().get_current_basic_block())
-
-        print('hi')
-
-    def visit_llvm_basic_block(self, llvm_basic_block: LLVMBasicBlock.LLVMBasicBlock):
-        mips_basic_block = self.get_mips_builder().get_current_function().add_mips_basic_block()
-        self.basic_block_mapper[llvm_basic_block] = mips_basic_block
-
-        usage_table_visitor = FillUsageTableVisitor.LLVMFillUsageTableVisitor()
-        llvm_basic_block.accept(usage_table_visitor)
-        self.get_mips_builder().get_current_function().usage_information = usage_table_visitor.usage_table
-
-        super().visit_llvm_basic_block(llvm_basic_block)
-
-    def visit_llvm_load_instruction(self, instruction: LLVMInstruction.LLVMLoadInstruction):
-
-        # Only when loading into actual memory locations we need to use the 'load address' command.
-        # In cases where we 'load in value of a register' in llvm,
-        # we can just use the value of the corresponding register in mips
-        if instruction.get_resulting_register().get_data_type().is_pointer():
-            resulting_reg, operand = self.get_mips_builder().get_mips_values(instruction,
-                                                                             instruction.get_resulting_register(),
-                                                                             [instruction.load_from_reg])
-
-            operand = operand[0]
-            super().visit_llvm_load_instruction(instruction)
-
-    def visit_llvm_store_instruction(self, instruction: LLVMInstruction.LLVMStoreInstruction):
-
-        if isinstance(instruction.value_to_store, LLVMValue.LLVMLiteral):
-
-            resulting_reg, operands = self.get_mips_builder().get_mips_values(instruction, instruction.resulting_reg,
-                                                                              [])
-
-            self.get_mips_builder().get_current_descriptors().assign_to_mips_reg(instruction.resulting_reg,
-                                                                                 resulting_reg)
-
-            if MipsValue.MipsRegister.is_floating_point_register(resulting_reg):
-
-                # Constant added to the data segment which would be placed in the RAM. Necessary for floating point numbers
-                floating_point_data = self.get_mips_builder().get_data_segment().add_floating_point_number(
-                    instruction.value_to_store.get_value())
-
-                self.get_mips_builder().get_current_function().add_instruction(
-                    MipsInstruction.LoadWordCoProcInstruction(resulting_reg, floating_point_data)
-                )
-
-            else:
-
-                mips_operand = self.get_mips_builder().convert_to_mips_literal(instruction.value_to_store)
-
-                self.get_mips_builder().get_current_function().add_instruction(
-                    MipsInstruction.LoadImmediateInstruction(resulting_reg, mips_operand)
-                )
-
-        else:
-            mips_values = self.get_mips_builder().get_mips_values(instruction, instruction.resulting_reg,
-                                                                  [instruction.value_to_store])
-            mips_resulting_register = mips_values[0]
-            mips_operands = mips_values[1]
-
-            mips_instruction = MipsInstruction.MoveInstruction(register_to_move_in=mips_resulting_register,
-                                                               register_to_move_from=mips_operands[0])
-
-            # Don't forget to update the descriptor properly
-            self.get_mips_builder().get_current_descriptors().assign_to_mips_reg(instruction.resulting_reg,
-                                                                                 mips_resulting_register)
-
-            # Creation of mips instruction is done, now adding the instruction to the current function
-            self.get_mips_builder().get_current_function().add_instruction(mips_instruction)
-
-    def visit_llvm_conditional_branch_instruction(self, instruction: LLVMInstruction.LLVMConditionalBranchInstruction):
-        super().visit_llvm_conditional_branch_instruction(instruction)
-
-        # TODO Extend get_mips_values for LLVMConditionalBranchInstruction
-        mips_values = self.get_mips_builder().get_mips_values(instruction, None, [instruction.condition_reg])
-        mips_conditional_register = mips_values[1][0]
-
-        mips_instruction_bne = MipsInstruction.BranchNotEqualInstruction(mips_conditional_register,
-                                                                         MipsValue.MipsRegister.ZERO,
-                                                                         instruction.if_true)
-        mips_instruction_beq = MipsInstruction.BranchEqualInstruction(mips_conditional_register,
-                                                                      MipsValue.MipsRegister.ZERO, instruction.if_false)
-
-        # Creation of mips instructions is done, now adding the instructions to the current function
-        self.get_mips_builder().get_current_function().add_instruction(mips_instruction_bne)
-
-        # Previous basic block has ended; Create a new one to add the next branch instruction
-        # (not really necessary, but for consistency of the concept 'basic blocks')
-
-        self.get_mips_builder().get_current_function().add_mips_basic_block()
-        self.get_mips_builder().get_current_function().add_instruction(mips_instruction_beq)
-
-    def visit_llvm_unconditional_branch_instruction(self,
-                                                    instruction: LLVMInstruction.LLVMUnconditionalBranchInstruction):
-        super().visit_llvm_unconditional_branch_instruction(instruction)
-
-        mips_instruction = MipsInstruction.JumpInstruction(instruction.destination)
-
-        # Creation of mips instruction is done, now adding the instruction to the current function
-        self.get_mips_builder().get_current_function().add_instruction(mips_instruction)
-
-    def visit_llvm_printf_instruction(self, instruction: LLVMInstruction.LLVMPrintfInstruction):
-        super().visit_llvm_printf_instruction(instruction)
-
-        string_key = instruction.get_string_to_print()
-        data_segment = self.get_mips_builder().get_data_segment()
-        printf_elements = data_segment.get_printf_string(string_key)
-
-        llvm_args = instruction.get_llvm_args()
-        mips = self.get_mips_builder().get_mips_values(instruction, None, llvm_args)
-        mips_args = mips[1]
-
-        percent_counter = 0
-        for i in range(0, len(printf_elements)):
-            string_element = printf_elements[i]
-            if not string_element == '%':
-                if not i == len(printf_elements) - 1:
-                    identifier = data_segment.add_ascii_data(string_element)
-                else:
-                    identifier = data_segment.add_ascii_data(string_element, True)
-
-                load_syscall_instruction = MipsInstruction.LoadImmediateInstruction(MipsValue.MipsRegister.V0,
-                                                                                    MipsValue.MipsLiteral(4))
-                set_data_instruction = MipsInstruction.LoadAddressInstruction(MipsValue.MipsRegister.A0, identifier)
-            else:
-                arg_type = llvm_args[percent_counter].get_data_type().get_token()
-
-<<<<<<< HEAD
-                if isinstance(mips_args[percent_counter], MipsValue.MipsRegister):
-                    set_data_instruction = MipsInstruction.MoveInstruction(MipsValue.MipsRegister.A0,
-                                                                           mips_args[percent_counter])
-                elif isinstance(mips_args[percent_counter, MipsValue.MipsLiteral]):
-                    set_data_instruction = MipsInstruction.LoadImmediateInstruction(MipsValue.MipsRegister.A0,
-                                                                                    mips_args[percent_counter])
-=======
-                if isinstance(mips_args[percent_counter], MipsValue.MipsRegister) and isinstance(llvm_args[percent_counter], LLVMValue.LLVMRegister):
-                    set_data_instruction = MipsInstruction.MoveInstruction(MipsValue.MipsRegister.A0, mips_args[percent_counter])
-                elif isinstance(mips_args[percent_counter], MipsValue.MipsLiteral) and isinstance(llvm_args[percent_counter], LLVMValue.LLVMLiteral):
-                    set_data_instruction = MipsInstruction.LoadImmediateInstruction(MipsValue.MipsRegister.A0, mips_args[percent_counter])
->>>>>>> bdb1d7ac
-                else:
-                    raise NotImplementedError
-
-                if arg_type == DataType.DataTypeToken.INT:
-                    load_syscall_instruction = MipsInstruction.LoadImmediateInstruction(MipsValue.MipsRegister.V0,
-                                                                                        MipsValue.MipsLiteral(1))
-                elif arg_type == DataType.DataTypeToken.FLOAT:
-                    load_syscall_instruction = MipsInstruction.LoadImmediateInstruction(MipsValue.MipsRegister.V0,
-                                                                                        MipsValue.MipsLiteral(2))
-                else:
-                    raise NotImplementedError
-
-                percent_counter += 1
-
-            self.get_mips_builder().get_current_function().add_instruction(set_data_instruction)
-            self.get_mips_builder().get_current_function().add_instruction(load_syscall_instruction)
-            syscall_instruction = MipsInstruction.SyscallInstruction()
-            self.get_mips_builder().get_current_function().add_instruction(syscall_instruction)
-
-    def visit_llvm_compare_instruction(self, instruction: LLVMInstruction.LLVMCompareInstruction):
-        super().visit_llvm_compare_instruction(instruction)
-
-        mips_values = self.get_mips_builder().get_mips_values(instruction, instruction.get_resulting_register(),
-                                                              [instruction.operand1, instruction.operand2])
-
-        mips_resulting_register = mips_values[0]
-        mips_operands = mips_values[1]
-
-        mips_instruction = MipsInstruction.CompareInstruction(mips_resulting_register, mips_operands[0],
-                                                              mips_operands[1], instruction.operation)
-
-        self.get_mips_builder().get_current_function().add_instruction(mips_instruction)
-
-    def visit_llvm_binary_arithmetic_instruction(self, instruction: LLVMInstruction.LLVMBinaryArithmeticInstruction):
-        super().visit_llvm_binary_arithmetic_instruction(instruction)
-
-        if instruction.get_operation_type() == 'float' or (
-                isinstance(instruction.operand1, LLVMValue.LLVMLiteral) and isinstance(instruction.operand2,
-                                                                                       LLVMValue.LLVMLiteral)):
-            # Mips can't handle multiple literals in arithmetic instruction, so if the instruction has two literal operands,
-            # 2 Mips registers will be returned instead of two literals
-
-            # With floating points, this must always be 'all registers' as there is no immediate option for this
-            all_registers = True
-        else:
-
-            # Either no literal operands or one, mips can handle this
-            all_registers = False
-
-        mips_values = self.get_mips_builder().get_mips_values(instruction, instruction.get_resulting_register(),
-                                                              [instruction.operand1, instruction.operand2],
-                                                              all_registers=all_registers)
-
-        mips_resulting_register = mips_values[0]
-        mips_operands = mips_values[1]
-
-        current_function = self.get_mips_builder().get_current_function()
-
-        if instruction.operation == ASTTokens.BinaryArithmeticExprToken.DIV:
-            mips_division_instruction = MipsInstruction.ArithmeticBinaryInstruction(mips_operands[0], mips_operands[1],
-                                                                                    instruction.operation,
-                                                                                    mips_resulting_register)
-            mips_mflo_instruction = MipsInstruction.MoveFromLoInstruction(mips_resulting_register)
-
-            current_function.add_instruction(mips_division_instruction)
-            current_function.add_instruction(mips_mflo_instruction)
-        else:
-
-            if isinstance(mips_operands[0], MipsValue.MipsLiteral):
-                assert not isinstance(mips_operands[1], MipsValue.MipsLiteral)
-                first_operand = mips_operands[1]
-                second_operand = mips_operands[0]
-            elif isinstance(mips_operands[1], MipsValue.MipsLiteral):
-                assert not isinstance(mips_operands[0], MipsValue.MipsLiteral)
-                first_operand = mips_operands[0]
-                second_operand = mips_operands[1]
-            else:
-                # Doesn't really matter here; both are registers
-                first_operand = mips_operands[0]
-                second_operand = mips_operands[1]
-
-            mips_instruction = MipsInstruction.ArithmeticBinaryInstruction(first_operand, second_operand,
-                                                                           instruction.operation,
-                                                                           mips_resulting_register)
-            current_function.add_instruction(mips_instruction)
-
-    def visit_llvm_call_instruction(self, instruction: LLVMInstruction.LLVMCallInstruction):
-        # Callers responsibility: store the registers used that you want to keep after the function call
-
-        # The argument mips registers are used first ($a) to put values in. If this is not enough,
-        # The remaining arguments will be stored in memory.
-        arg_mips_registers = list()
-
-        # You can only take 4 $a registers, so range is (0, 3) at most
-        current_arg_reg_index = 0
-        for i in range(0, min(3, len(instruction.args))):
-
-            llvm_arg = instruction.args[i]
-            current_mips_reg = MipsValue.MipsRegister.get_arg_registers()[i]
-
-            if isinstance(llvm_arg, LLVMValue.LLVMRegister):
-
-                # Map the loaded value to its allocated register if this is the case (loading isn't used the same
-                # way in mips
-                if llvm_arg in self.get_mips_builder().get_current_ref_mapper():
-                    llvm_arg = self.get_mips_builder().get_current_ref_mapper()[llvm_arg]
-
-                # Make sure to save the currently assigned register in case its used within the function
-                current_assigned_llvm_reg = self.get_mips_builder().get_current_descriptors() \
-                    .get_assigned_register_for_mips_reg(current_mips_reg)
-
-                if current_assigned_llvm_reg is not None:
-                    self.get_mips_builder().store_in_memory(current_assigned_llvm_reg)
-
-            # Now load the current llvm argument into the argument register for usage
-            # We need to generate the correct instructions for loading,
-            # but we don't need to update the descriptor to map the llvm argument to the argument mips reg
-            # (the argument register is only used in the called function, not from outside)
-            self.get_mips_builder().load_in_reg(llvm_value=llvm_arg, store_in_reg=current_mips_reg,
-                                                update_reg_descriptor=False)
-
-        if len(instruction.args) > 4:
-            # The other arguments need to be stored in memory
-            llvm_args_to_be_stored_in_memory = instruction.args[4:]
-
-        else:
-
-            llvm_args_to_be_stored_in_memory = []
-
-        # We need to get the mips args to be stored in memory as all registers,
-        # In order to store the arguments into memory
-        resulting_mips_reg, mips_args_to_be_stored_in_memory = self.get_mips_builder() \
-            .get_mips_values(instruction,
-                             instruction.get_resulting_register(),
-                             llvm_args_to_be_stored_in_memory,
-                             all_registers=True)
-
-        if len(mips_args_to_be_stored_in_memory) > 0:
-            # Decrease the top of the stack to make room for the mips arguments stored in memory
-            self.get_mips_builder().get_current_function().add_instruction(
-                MipsInstruction.ArithmeticBinaryInstruction(first_operand=MipsValue.MipsRegister.STACK_POINTER,
-                                                            second_operand=MipsValue.MipsLiteral(
-                                                                len(mips_args_to_be_stored_in_memory) * 4),
-                                                            token=ASTTokens.BinaryArithmeticExprToken.SUB,
-                                                            resulting_register=MipsValue.MipsRegister.STACK_POINTER))
-
-        for mips_arg in mips_args_to_be_stored_in_memory:
-            assert isinstance(mips_arg, MipsValue.MipsRegister)
-
-            # storing is a little bit different than in store_in_memory(mips_reg),
-            # as the mips registers don't necessarily have an llvm register assigned to it.
-            # The offset at which the arguments are stored are thus not saved in a descriptor, but we will be able
-            # to retrieve the corresponding arguments in the function body (by convention of args > 4).
-            sw_instruction = MipsInstruction \
-                .StoreWordInstruction(register_to_store=mips_arg,
-                                      register_address=MipsValue.MipsRegister.STACK_POINTER,
-                                      offset=self.get_mips_builder().get_current_function().get_new_fp_offset(
-                                          initial_instructions=False))
-
-            self.get_mips_builder().get_current_function().add_instruction(sw_instruction)
-
-        self.get_mips_builder().store_temporary_registers()
-
-        self.get_mips_builder().get_current_function().add_instruction(
-            MipsInstruction.JumpAndLinkInstruction(
-                self.get_mips_builder().get_function_entry_block(instruction.function_to_call.get_identifier()))
-        )
-
-        self.get_mips_builder().load_temporary_registers()
-
-        if len(mips_args_to_be_stored_in_memory) > 0:
-            # Increase the top of the stack as the arguments stored in memory are no longer of any usage
-            # Also increase the current frame pointer offset so that new store instructions
-            # will use this new frame pointer offset
-            self.get_mips_builder().get_current_function().add_instruction(
-                MipsInstruction.ArithmeticBinaryInstruction(first_operand=MipsValue.MipsRegister.STACK_POINTER,
-                                                            second_operand=MipsValue.MipsLiteral(
-                                                                len(mips_args_to_be_stored_in_memory) * 4),
-                                                            token=ASTTokens.BinaryArithmeticExprToken.ADD,
-                                                            resulting_register=MipsValue.MipsRegister.STACK_POINTER))
-
-            # Restore the frame pointer back to the state where no arguments were stored, as they are no longer necessary
-            self.get_mips_builder().get_current_function().decrease_after_init_fp_offset_index(
-                len(mips_args_to_be_stored_in_memory))
-
-        # Put the v0 in the designated mips resulting register
-        self.get_mips_builder().get_current_function().add_instruction(
-            MipsInstruction.MoveInstruction(register_to_move_in=resulting_mips_reg,
-                                            register_to_move_from=MipsValue.MipsRegister.V0)
-        )
-
-    def visit_llvm_return_instruction(self, instruction: LLVMInstruction.LLVMReturnInstruction):
-
-        # We assert there is only one or zero return value and this will be placed in v0
-
-        self.get_mips_builder().load_in_reg(instruction.get_return_value(), MipsValue.MipsRegister.V0)
-        self.get_mips_builder().get_current_function().add_return_instruction_point()
-
-        super().visit_llvm_return_instruction(instruction)
+import src.llvm.visitors.LLVMBaseVisitor as LLVMBaseVisitor
+import src.mips.MipsValue as MipsValue
+import src.llvm.LLVMValue as LLVMValue
+import src.mips.MipsBuilder as MipsBuilder
+import src.mips.LLVMFillRefMapperVisitor as LLVMFillRefMapperVisitor
+import src.mips.LLVMFillUsageTableVisitor as FillUsageTableVisitor
+from src.llvm import LLVMFunction as LLVMFunction, LLVMCode as LLVMCode, LLVMBasicBlock as LLVMBasicBlock, \
+    LLVMInstruction as LLVMInstruction, LLVMGlobalContainer as LLVMGlobalContainer
+import src.mips.MipsInstruction as MipsInstruction
+import src.ast.ASTTokens as ASTTokens
+import src.DataType as DataType
+import re
+
+
+class LLVMToMipsVisitor(LLVMBaseVisitor.LLVMBaseVisitor):
+    """
+    Visitor which will generate MIPS code from LLVM IR
+    """
+
+    def __init__(self):
+        """
+        Symbol table holds for each basic block the liveness and usage information for each instruction within this
+        basic block as well as some other useful information
+        mips_builder: the builder used to generate mips code
+        basic_block_mapper: maps LLVMBasicBlocks to their corresponding MipsBasicBocks
+        """
+        self.mips_builder = None
+        self.basic_block_mapper = dict()
+
+    def update_basic_block_references(self):
+        """
+        Updates the mips branch instructions to branch to a mips basic block label instead of the llvm basic block label
+        This is used if the mips basic block to branch to was not yet created at the time the branch instruction was created
+
+        Pre-condition: all code must be converted into mips code, so that the references can be updated properly
+        """
+
+        for function in self.get_mips_builder().functions:
+            for basic_block in function.basic_blocks:
+                for instruction in basic_block.instructions:
+                    if isinstance(instruction, MipsInstruction.BranchInstruction):
+                        if isinstance(instruction.label, LLVMBasicBlock.LLVMBasicBlock):
+                            instruction.label = self.basic_block_mapper[instruction.label]
+
+                    elif isinstance(instruction,
+                                    MipsInstruction.UnconditionalJumpInstruction):
+                        if isinstance(instruction.to_jump_to, LLVMBasicBlock.LLVMBasicBlock):
+                            instruction.to_jump_to = self.basic_block_mapper[instruction.to_jump_to]
+
+    def get_mips_builder(self):
+        assert isinstance(self.mips_builder, MipsBuilder.MipsBuilder)
+        return self.mips_builder
+
+    def visit_llvm_code(self, llvm_code: LLVMCode.LLVMCode):
+        self.mips_builder = MipsBuilder.MipsBuilder()
+        super().visit_llvm_code(llvm_code)
+        self.update_basic_block_references()
+        self.get_mips_builder().get_current_function().add_mips_basic_block()
+
+    def visit_llvm_global_container(self, llvm_global_container: LLVMGlobalContainer.LLVMGlobalContainer):
+        super().visit_llvm_global_container(llvm_global_container)
+
+        printf_strings = llvm_global_container.global_strings
+        data_segment = self.get_mips_builder().get_data_segment()
+
+        for printf_key, printf_string in printf_strings:
+            type_string = re.search('c\"(.*)\",', printf_string).group(1)
+            list_of_substrings = re.split('%[dcs]', type_string)
+            list_of_type_strings = list()
+            for i in range(0, len(list_of_substrings)):
+                list_of_type_strings.append(list_of_substrings[i])
+                if i != len(list_of_substrings) - 1:
+                    list_of_type_strings.append('%')
+            data_segment.add_printf_string(printf_key, list_of_type_strings)
+
+    def visit_llvm_defined_function(self, llvm_defined_function: LLVMFunction.LLVMDefinedFunction):
+
+        ref_mapper_visitor = LLVMFillRefMapperVisitor.LLVMFillRefMapperVisitor()
+        llvm_defined_function.accept(ref_mapper_visitor)
+        ref_mapper = ref_mapper_visitor.ref_mapper
+
+        mips_function = MipsBuilder.MipsFunction(llvm_defined_function.get_identifier(),
+                                                 nr_params=len(llvm_defined_function.params), nr_return_values=1,
+                                                 ref_mapper=ref_mapper)
+
+        for alloca_instruction in llvm_defined_function.get_alloca_instructions():
+            assert isinstance(alloca_instruction, LLVMInstruction.LLVMAllocaInstruction)
+            mips_function.descriptors.add_allocated_register(alloca_instruction.get_resulting_register())
+
+        self.get_mips_builder().add_function(mips_function)
+
+        # We need to update the descriptors to point the argument llvm registers to their respective $a
+        # mips registers or memory locations (if more than 4 registers are specified)
+
+        # These are the parameters that were saved in the $a registers
+        # Simply assign the llvm registers from this function to their corresponding mips reg ($a registers)
+        for i in range(0, min(3, len(llvm_defined_function.params))):
+            llvm_reg = llvm_defined_function.params[i]
+            mips_reg = MipsValue.MipsRegister.get_arg_registers()[i]
+
+            self.get_mips_builder().get_current_descriptors().assign_to_mips_reg(llvm_reg, mips_reg)
+
+        if len(llvm_defined_function.params) > 4:
+            # These llvm registers are stored in memory, so assign them to a memory location
+            # The offset will be 'above' the frame pointer of the function,
+            # as the variables are stored outside of this function body
+
+            # e.g. we have 6 params, so 2 params are stored in memory. The first argument is stored at the highest
+            # fp offset (8), the second one at offset (4).
+            # After that the frame pointer reaches zero and the function body scope begins
+            for stored_llvm_reg in llvm_defined_function.params[4:]:
+                self.get_mips_builder().get_current_descriptors() \
+                    .assign_address_location_to_llvm_reg(stored_llvm_reg,
+                                                         self.get_mips_builder().get_current_function() \
+                                                         .get_new_fp_offset(initial_instructions=False))
+
+        # Continue visiting the other instructions / basic blocks
+        super().visit_llvm_defined_function(llvm_defined_function)
+
+        # We need to do this after the visitor has been through all instructions, in order to know which
+        # Registers needs to be saved
+        # We need to save the used registers from within the function definition to make sure that the
+        # Registers can be restored after the function is done.
+        self.get_mips_builder().add_function_body_initial_instructions()
+
+        # Load the saved registers after executing instructions. This just adds the final basic block to the function
+        self.get_mips_builder().add_function_body_ending_instructions()
+        self.get_mips_builder().get_current_function().update_fp_offset_values()
+
+        self.get_mips_builder().get_current_function().replace_return_instruction_point_with_actual_instructions(
+            self.get_mips_builder().get_current_function().get_current_basic_block())
+
+        print('hi')
+
+    def visit_llvm_basic_block(self, llvm_basic_block: LLVMBasicBlock.LLVMBasicBlock):
+        mips_basic_block = self.get_mips_builder().get_current_function().add_mips_basic_block()
+        self.basic_block_mapper[llvm_basic_block] = mips_basic_block
+
+        usage_table_visitor = FillUsageTableVisitor.LLVMFillUsageTableVisitor()
+        llvm_basic_block.accept(usage_table_visitor)
+        self.get_mips_builder().get_current_function().usage_information = usage_table_visitor.usage_table
+
+        super().visit_llvm_basic_block(llvm_basic_block)
+
+    def visit_llvm_load_instruction(self, instruction: LLVMInstruction.LLVMLoadInstruction):
+
+        # Only when loading into actual memory locations we need to use the 'load address' command.
+        # In cases where we 'load in value of a register' in llvm,
+        # we can just use the value of the corresponding register in mips
+        if instruction.get_resulting_register().get_data_type().is_pointer():
+            resulting_reg, operand = self.get_mips_builder().get_mips_values(instruction,
+                                                                             instruction.get_resulting_register(),
+                                                                             [instruction.load_from_reg])
+
+            operand = operand[0]
+            super().visit_llvm_load_instruction(instruction)
+
+    def visit_llvm_store_instruction(self, instruction: LLVMInstruction.LLVMStoreInstruction):
+
+        if isinstance(instruction.value_to_store, LLVMValue.LLVMLiteral):
+
+            resulting_reg, operands = self.get_mips_builder().get_mips_values(instruction, instruction.resulting_reg,
+                                                                              [])
+
+            self.get_mips_builder().get_current_descriptors().assign_to_mips_reg(instruction.resulting_reg,
+                                                                                 resulting_reg)
+
+            if MipsValue.MipsRegister.is_floating_point_register(resulting_reg):
+
+                # Constant added to the data segment which would be placed in the RAM. Necessary for floating point numbers
+                floating_point_data = self.get_mips_builder().get_data_segment().add_floating_point_number(
+                    instruction.value_to_store.get_value())
+
+                self.get_mips_builder().get_current_function().add_instruction(
+                    MipsInstruction.LoadWordCoProcInstruction(resulting_reg, floating_point_data)
+                )
+
+            else:
+
+                mips_operand = self.get_mips_builder().convert_to_mips_literal(instruction.value_to_store)
+
+                self.get_mips_builder().get_current_function().add_instruction(
+                    MipsInstruction.LoadImmediateInstruction(resulting_reg, mips_operand)
+                )
+
+        else:
+            mips_values = self.get_mips_builder().get_mips_values(instruction, instruction.resulting_reg,
+                                                                  [instruction.value_to_store])
+            mips_resulting_register = mips_values[0]
+            mips_operands = mips_values[1]
+
+            mips_instruction = MipsInstruction.MoveInstruction(register_to_move_in=mips_resulting_register,
+                                                               register_to_move_from=mips_operands[0])
+
+            # Don't forget to update the descriptor properly
+            self.get_mips_builder().get_current_descriptors().assign_to_mips_reg(instruction.resulting_reg,
+                                                                                 mips_resulting_register)
+
+            # Creation of mips instruction is done, now adding the instruction to the current function
+            self.get_mips_builder().get_current_function().add_instruction(mips_instruction)
+
+    def visit_llvm_conditional_branch_instruction(self, instruction: LLVMInstruction.LLVMConditionalBranchInstruction):
+        super().visit_llvm_conditional_branch_instruction(instruction)
+
+        # TODO Extend get_mips_values for LLVMConditionalBranchInstruction
+        mips_values = self.get_mips_builder().get_mips_values(instruction, None, [instruction.condition_reg])
+        mips_conditional_register = mips_values[1][0]
+
+        mips_instruction_bne = MipsInstruction.BranchNotEqualInstruction(mips_conditional_register,
+                                                                         MipsValue.MipsRegister.ZERO,
+                                                                         instruction.if_true)
+        mips_instruction_beq = MipsInstruction.BranchEqualInstruction(mips_conditional_register,
+                                                                      MipsValue.MipsRegister.ZERO, instruction.if_false)
+
+        # Creation of mips instructions is done, now adding the instructions to the current function
+        self.get_mips_builder().get_current_function().add_instruction(mips_instruction_bne)
+
+        # Previous basic block has ended; Create a new one to add the next branch instruction
+        # (not really necessary, but for consistency of the concept 'basic blocks')
+
+        self.get_mips_builder().get_current_function().add_mips_basic_block()
+        self.get_mips_builder().get_current_function().add_instruction(mips_instruction_beq)
+
+    def visit_llvm_unconditional_branch_instruction(self,
+                                                    instruction: LLVMInstruction.LLVMUnconditionalBranchInstruction):
+        super().visit_llvm_unconditional_branch_instruction(instruction)
+
+        mips_instruction = MipsInstruction.JumpInstruction(instruction.destination)
+
+        # Creation of mips instruction is done, now adding the instruction to the current function
+        self.get_mips_builder().get_current_function().add_instruction(mips_instruction)
+
+    def visit_llvm_printf_instruction(self, instruction: LLVMInstruction.LLVMPrintfInstruction):
+        super().visit_llvm_printf_instruction(instruction)
+
+        string_key = instruction.get_string_to_print()
+        data_segment = self.get_mips_builder().get_data_segment()
+        printf_elements = data_segment.get_printf_string(string_key)
+
+        llvm_args = instruction.get_llvm_args()
+        mips = self.get_mips_builder().get_mips_values(instruction, None, llvm_args)
+        mips_args = mips[1]
+
+        percent_counter = 0
+        for i in range(0, len(printf_elements)):
+            string_element = printf_elements[i]
+            if not string_element == '%':
+                if not i == len(printf_elements) - 1:
+                    identifier = data_segment.add_ascii_data(string_element)
+                else:
+                    identifier = data_segment.add_ascii_data(string_element, True)
+
+                load_syscall_instruction = MipsInstruction.LoadImmediateInstruction(MipsValue.MipsRegister.V0,
+                                                                                    MipsValue.MipsLiteral(4))
+                set_data_instruction = MipsInstruction.LoadAddressInstruction(MipsValue.MipsRegister.A0, identifier)
+            else:
+                arg_type = llvm_args[percent_counter].get_data_type().get_token()
+
+                if isinstance(mips_args[percent_counter], MipsValue.MipsRegister) and isinstance(
+                        llvm_args[percent_counter], LLVMValue.LLVMRegister):
+                    set_data_instruction = MipsInstruction.MoveInstruction(MipsValue.MipsRegister.A0,
+                                                                           mips_args[percent_counter])
+                elif isinstance(mips_args[percent_counter], MipsValue.MipsLiteral) and isinstance(
+                        llvm_args[percent_counter], LLVMValue.LLVMLiteral):
+                    set_data_instruction = MipsInstruction.LoadImmediateInstruction(MipsValue.MipsRegister.A0,
+                                                                                    mips_args[percent_counter])
+                else:
+                    raise NotImplementedError
+
+                if arg_type == DataType.DataTypeToken.INT:
+                    load_syscall_instruction = MipsInstruction.LoadImmediateInstruction(MipsValue.MipsRegister.V0,
+                                                                                        MipsValue.MipsLiteral(1))
+                elif arg_type == DataType.DataTypeToken.FLOAT:
+                    load_syscall_instruction = MipsInstruction.LoadImmediateInstruction(MipsValue.MipsRegister.V0,
+                                                                                        MipsValue.MipsLiteral(2))
+                else:
+                    raise NotImplementedError
+
+                percent_counter += 1
+
+            self.get_mips_builder().get_current_function().add_instruction(set_data_instruction)
+            self.get_mips_builder().get_current_function().add_instruction(load_syscall_instruction)
+            syscall_instruction = MipsInstruction.SyscallInstruction()
+            self.get_mips_builder().get_current_function().add_instruction(syscall_instruction)
+
+    def visit_llvm_compare_instruction(self, instruction: LLVMInstruction.LLVMCompareInstruction):
+        super().visit_llvm_compare_instruction(instruction)
+
+        mips_values = self.get_mips_builder().get_mips_values(instruction, instruction.get_resulting_register(),
+                                                              [instruction.operand1, instruction.operand2])
+
+        mips_resulting_register = mips_values[0]
+        mips_operands = mips_values[1]
+
+        mips_instruction = MipsInstruction.CompareInstruction(mips_resulting_register, mips_operands[0],
+                                                              mips_operands[1], instruction.operation)
+
+        self.get_mips_builder().get_current_function().add_instruction(mips_instruction)
+
+    def visit_llvm_binary_arithmetic_instruction(self, instruction: LLVMInstruction.LLVMBinaryArithmeticInstruction):
+        super().visit_llvm_binary_arithmetic_instruction(instruction)
+
+        if instruction.get_operation_type() == 'float' or (
+                isinstance(instruction.operand1, LLVMValue.LLVMLiteral) and isinstance(instruction.operand2,
+                                                                                       LLVMValue.LLVMLiteral)):
+            # Mips can't handle multiple literals in arithmetic instruction, so if the instruction has two literal operands,
+            # 2 Mips registers will be returned instead of two literals
+
+            # With floating points, this must always be 'all registers' as there is no immediate option for this
+            all_registers = True
+        else:
+
+            # Either no literal operands or one, mips can handle this
+            all_registers = False
+
+        mips_values = self.get_mips_builder().get_mips_values(instruction, instruction.get_resulting_register(),
+                                                              [instruction.operand1, instruction.operand2],
+                                                              all_registers=all_registers)
+
+        mips_resulting_register = mips_values[0]
+        mips_operands = mips_values[1]
+
+        current_function = self.get_mips_builder().get_current_function()
+
+        if instruction.operation == ASTTokens.BinaryArithmeticExprToken.DIV:
+            mips_division_instruction = MipsInstruction.ArithmeticBinaryInstruction(mips_operands[0], mips_operands[1],
+                                                                                    instruction.operation,
+                                                                                    mips_resulting_register)
+            mips_mflo_instruction = MipsInstruction.MoveFromLoInstruction(mips_resulting_register)
+
+            current_function.add_instruction(mips_division_instruction)
+            current_function.add_instruction(mips_mflo_instruction)
+        else:
+
+            if isinstance(mips_operands[0], MipsValue.MipsLiteral):
+                assert not isinstance(mips_operands[1], MipsValue.MipsLiteral)
+                first_operand = mips_operands[1]
+                second_operand = mips_operands[0]
+            elif isinstance(mips_operands[1], MipsValue.MipsLiteral):
+                assert not isinstance(mips_operands[0], MipsValue.MipsLiteral)
+                first_operand = mips_operands[0]
+                second_operand = mips_operands[1]
+            else:
+                # Doesn't really matter here; both are registers
+                first_operand = mips_operands[0]
+                second_operand = mips_operands[1]
+
+            mips_instruction = MipsInstruction.ArithmeticBinaryInstruction(first_operand, second_operand,
+                                                                           instruction.operation,
+                                                                           mips_resulting_register)
+            current_function.add_instruction(mips_instruction)
+
+    def visit_llvm_call_instruction(self, instruction: LLVMInstruction.LLVMCallInstruction):
+        # Callers responsibility: store the registers used that you want to keep after the function call
+
+        # The argument mips registers are used first ($a) to put values in. If this is not enough,
+        # The remaining arguments will be stored in memory.
+        arg_mips_registers = list()
+
+        # You can only take 4 $a registers, so range is (0, 3) at most
+        current_arg_reg_index = 0
+        for i in range(0, min(3, len(instruction.args))):
+
+            llvm_arg = instruction.args[i]
+            current_mips_reg = MipsValue.MipsRegister.get_arg_registers()[i]
+
+            if isinstance(llvm_arg, LLVMValue.LLVMRegister):
+
+                # Map the loaded value to its allocated register if this is the case (loading isn't used the same
+                # way in mips
+                if llvm_arg in self.get_mips_builder().get_current_ref_mapper():
+                    llvm_arg = self.get_mips_builder().get_current_ref_mapper()[llvm_arg]
+
+                # Make sure to save the currently assigned register in case its used within the function
+                current_assigned_llvm_reg = self.get_mips_builder().get_current_descriptors() \
+                    .get_assigned_register_for_mips_reg(current_mips_reg)
+
+                if current_assigned_llvm_reg is not None:
+                    self.get_mips_builder().store_in_memory(current_assigned_llvm_reg)
+
+            # Now load the current llvm argument into the argument register for usage
+            # We need to generate the correct instructions for loading,
+            # but we don't need to update the descriptor to map the llvm argument to the argument mips reg
+            # (the argument register is only used in the called function, not from outside)
+            self.get_mips_builder().load_in_reg(llvm_value=llvm_arg, store_in_reg=current_mips_reg,
+                                                update_reg_descriptor=False)
+
+        if len(instruction.args) > 4:
+            # The other arguments need to be stored in memory
+            llvm_args_to_be_stored_in_memory = instruction.args[4:]
+
+        else:
+
+            llvm_args_to_be_stored_in_memory = []
+
+        # We need to get the mips args to be stored in memory as all registers,
+        # In order to store the arguments into memory
+        resulting_mips_reg, mips_args_to_be_stored_in_memory = self.get_mips_builder() \
+            .get_mips_values(instruction,
+                             instruction.get_resulting_register(),
+                             llvm_args_to_be_stored_in_memory,
+                             all_registers=True)
+
+        if len(mips_args_to_be_stored_in_memory) > 0:
+            # Decrease the top of the stack to make room for the mips arguments stored in memory
+            self.get_mips_builder().get_current_function().add_instruction(
+                MipsInstruction.ArithmeticBinaryInstruction(first_operand=MipsValue.MipsRegister.STACK_POINTER,
+                                                            second_operand=MipsValue.MipsLiteral(
+                                                                len(mips_args_to_be_stored_in_memory) * 4),
+                                                            token=ASTTokens.BinaryArithmeticExprToken.SUB,
+                                                            resulting_register=MipsValue.MipsRegister.STACK_POINTER))
+
+        for mips_arg in mips_args_to_be_stored_in_memory:
+            assert isinstance(mips_arg, MipsValue.MipsRegister)
+
+            # storing is a little bit different than in store_in_memory(mips_reg),
+            # as the mips registers don't necessarily have an llvm register assigned to it.
+            # The offset at which the arguments are stored are thus not saved in a descriptor, but we will be able
+            # to retrieve the corresponding arguments in the function body (by convention of args > 4).
+            sw_instruction = MipsInstruction \
+                .StoreWordInstruction(register_to_store=mips_arg,
+                                      register_address=MipsValue.MipsRegister.STACK_POINTER,
+                                      offset=self.get_mips_builder().get_current_function().get_new_fp_offset(
+                                          initial_instructions=False))
+
+            self.get_mips_builder().get_current_function().add_instruction(sw_instruction)
+
+        self.get_mips_builder().store_temporary_registers()
+
+        self.get_mips_builder().get_current_function().add_instruction(
+            MipsInstruction.JumpAndLinkInstruction(
+                self.get_mips_builder().get_function_entry_block(instruction.function_to_call.get_identifier()))
+        )
+
+        self.get_mips_builder().load_temporary_registers()
+
+        if len(mips_args_to_be_stored_in_memory) > 0:
+            # Increase the top of the stack as the arguments stored in memory are no longer of any usage
+            # Also increase the current frame pointer offset so that new store instructions
+            # will use this new frame pointer offset
+            self.get_mips_builder().get_current_function().add_instruction(
+                MipsInstruction.ArithmeticBinaryInstruction(first_operand=MipsValue.MipsRegister.STACK_POINTER,
+                                                            second_operand=MipsValue.MipsLiteral(
+                                                                len(mips_args_to_be_stored_in_memory) * 4),
+                                                            token=ASTTokens.BinaryArithmeticExprToken.ADD,
+                                                            resulting_register=MipsValue.MipsRegister.STACK_POINTER))
+
+            # Restore the frame pointer back to the state where no arguments were stored, as they are no longer necessary
+            self.get_mips_builder().get_current_function().decrease_after_init_fp_offset_index(
+                len(mips_args_to_be_stored_in_memory))
+
+        # Put the v0 in the designated mips resulting register
+        self.get_mips_builder().get_current_function().add_instruction(
+            MipsInstruction.MoveInstruction(register_to_move_in=resulting_mips_reg,
+                                            register_to_move_from=MipsValue.MipsRegister.V0)
+        )
+
+    def visit_llvm_return_instruction(self, instruction: LLVMInstruction.LLVMReturnInstruction):
+
+        # We assert there is only one or zero return value and this will be placed in v0
+
+        self.get_mips_builder().load_in_reg(instruction.get_return_value(), MipsValue.MipsRegister.V0)
+        self.get_mips_builder().get_current_function().add_return_instruction_point()
+
+        super().visit_llvm_return_instruction(instruction)