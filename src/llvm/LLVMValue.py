from abc import ABC, abstractmethod
from enum import Enum, auto

import src.DataType
import src.DataType as DataType
import src.ast.ASTs as ASTs
import src.llvm.LLVMInterfaces as LLVMInterfaces


class LLVMValueToken(Enum):
    LITERAL = auto()
    REGISTER = auto()


class LLVMValue(LLVMInterfaces.IToLLVM, src.DataType.IHasDataType, ABC):

    def __init__(self, value, data_type: DataType.DataType):
        self.data_type = data_type
        self.value = value

    def __str__(self):
        return self.to_llvm()

    def set_data_type(self, data_type: DataType.DataType):
        """
        PRE-CONDITION: Can only be set once (must be None before)

        Used if the data type of the value is not know when creating the new value so you can set it at a later time
        e.g. when the resulting data type is computed somewhere else than were you create the value.
        """
        if self.data_type is not None:
            if self.data_type is data_type:
                print(
                    f"WARN: Register data type has already been set to {self.data_type.get_name()}. "
                    "You might want to remove the duplicate 'set_data_type'")
            else:
                raise ValueError('Register cannot be set to another other once initialised')
        self.data_type = data_type
        return self

    def get_data_type(self):
        """
        PRE-CONDITION: the data type must be set at this point
        """
        assert isinstance(self.data_type, DataType.DataType)
        return self.data_type

    def get_data_type_token(self):
        return self.get_data_type().get_token()

    def update_numbering(self, counter):
        pass

    @abstractmethod
    def get_llvm_value_token(self):
        pass

    def get_value(self):
        return self.value

    def to_llvm(self):
        return str(self.value)


class LLVMLiteral(LLVMValue):

    def __init__(self, value: str, data_type: DataType.DataType):
        assert data_type.get_pointer_level() == 0
        super().__init__(value, data_type)

    def get_llvm_value_token(self):
        return LLVMValueToken.LITERAL


class LLVMRegister(LLVMValue):

<<<<<<< HEAD
    def __init__(self, data_type):
        """
        By default, sets the data type to none (usually the data type of the newly created register is not known immediately)
        """
        assert isinstance(data_type, DataType.DataType)
        super().__init__(None, data_type)
=======
    def __init__(self, data_type=None, variable_name: str = None):
        """
        By default, sets the data type to none (usually the data type of the newly created register is not known immediately)
        """
        assert data_type is None or isinstance(data_type, DataType.DataType)
        super().__init__(variable_name, data_type)
        if variable_name is None:
            self.global_register = False
        else:
            self.global_register = True
>>>>>>> 4f48d67a

    def __str__(self):
        return super().__str__() if self.value is not None else self.to_llvm()

    def get_value(self):
        """
        Returns the number of this register. Still None if the numbers have not been updated (using update_numbering)
        """
<<<<<<< HEAD
        return self.value

    def to_llvm(self):
        assert isinstance(self.get_value(), int), "Cannot output to llvm: not given a value yet!"
        return f'%{self.get_value()}'
=======
        assert isinstance(self.value, int) or isinstance(self.value, str)
        return self.value

    def to_llvm(self):
        if self.global_register:
            return f'@{self.get_value()}'
        else:
            return f'%{self.get_value()}'
>>>>>>> 4f48d67a

    def get_llvm_value_token(self):
        return LLVMValueToken.REGISTER
<|MERGE_RESOLUTION|>--- conflicted
+++ resolved
@@ -1,122 +1,105 @@
-from abc import ABC, abstractmethod
-from enum import Enum, auto
-
-import src.DataType
-import src.DataType as DataType
-import src.ast.ASTs as ASTs
-import src.llvm.LLVMInterfaces as LLVMInterfaces
-
-
-class LLVMValueToken(Enum):
-    LITERAL = auto()
-    REGISTER = auto()
-
-
-class LLVMValue(LLVMInterfaces.IToLLVM, src.DataType.IHasDataType, ABC):
-
-    def __init__(self, value, data_type: DataType.DataType):
-        self.data_type = data_type
-        self.value = value
-
-    def __str__(self):
-        return self.to_llvm()
-
-    def set_data_type(self, data_type: DataType.DataType):
-        """
-        PRE-CONDITION: Can only be set once (must be None before)
-
-        Used if the data type of the value is not know when creating the new value so you can set it at a later time
-        e.g. when the resulting data type is computed somewhere else than were you create the value.
-        """
-        if self.data_type is not None:
-            if self.data_type is data_type:
-                print(
-                    f"WARN: Register data type has already been set to {self.data_type.get_name()}. "
-                    "You might want to remove the duplicate 'set_data_type'")
-            else:
-                raise ValueError('Register cannot be set to another other once initialised')
-        self.data_type = data_type
-        return self
-
-    def get_data_type(self):
-        """
-        PRE-CONDITION: the data type must be set at this point
-        """
-        assert isinstance(self.data_type, DataType.DataType)
-        return self.data_type
-
-    def get_data_type_token(self):
-        return self.get_data_type().get_token()
-
-    def update_numbering(self, counter):
-        pass
-
-    @abstractmethod
-    def get_llvm_value_token(self):
-        pass
-
-    def get_value(self):
-        return self.value
-
-    def to_llvm(self):
-        return str(self.value)
-
-
-class LLVMLiteral(LLVMValue):
-
-    def __init__(self, value: str, data_type: DataType.DataType):
-        assert data_type.get_pointer_level() == 0
-        super().__init__(value, data_type)
-
-    def get_llvm_value_token(self):
-        return LLVMValueToken.LITERAL
-
-
-class LLVMRegister(LLVMValue):
-
-<<<<<<< HEAD
-    def __init__(self, data_type):
-        """
-        By default, sets the data type to none (usually the data type of the newly created register is not known immediately)
-        """
-        assert isinstance(data_type, DataType.DataType)
-        super().__init__(None, data_type)
-=======
-    def __init__(self, data_type=None, variable_name: str = None):
-        """
-        By default, sets the data type to none (usually the data type of the newly created register is not known immediately)
-        """
-        assert data_type is None or isinstance(data_type, DataType.DataType)
-        super().__init__(variable_name, data_type)
-        if variable_name is None:
-            self.global_register = False
-        else:
-            self.global_register = True
->>>>>>> 4f48d67a
-
-    def __str__(self):
-        return super().__str__() if self.value is not None else self.to_llvm()
-
-    def get_value(self):
-        """
-        Returns the number of this register. Still None if the numbers have not been updated (using update_numbering)
-        """
-<<<<<<< HEAD
-        return self.value
-
-    def to_llvm(self):
-        assert isinstance(self.get_value(), int), "Cannot output to llvm: not given a value yet!"
-        return f'%{self.get_value()}'
-=======
-        assert isinstance(self.value, int) or isinstance(self.value, str)
-        return self.value
-
-    def to_llvm(self):
-        if self.global_register:
-            return f'@{self.get_value()}'
-        else:
-            return f'%{self.get_value()}'
->>>>>>> 4f48d67a
-
-    def get_llvm_value_token(self):
-        return LLVMValueToken.REGISTER
+from abc import ABC, abstractmethod
+from enum import Enum, auto
+
+import src.DataType
+import src.DataType as DataType
+import src.ast.ASTs as ASTs
+import src.llvm.LLVMInterfaces as LLVMInterfaces
+
+
+class LLVMValueToken(Enum):
+    LITERAL = auto()
+    REGISTER = auto()
+
+
+class LLVMValue(LLVMInterfaces.IToLLVM, src.DataType.IHasDataType, ABC):
+
+    def __init__(self, value, data_type: DataType.DataType):
+        self.data_type = data_type
+        self.value = value
+
+    def __str__(self):
+        return self.to_llvm()
+
+    def set_data_type(self, data_type: DataType.DataType):
+        """
+        PRE-CONDITION: Can only be set once (must be None before)
+
+        Used if the data type of the value is not know when creating the new value so you can set it at a later time
+        e.g. when the resulting data type is computed somewhere else than were you create the value.
+        """
+        if self.data_type is not None:
+            if self.data_type is data_type:
+                print(
+                    f"WARN: Register data type has already been set to {self.data_type.get_name()}. "
+                    "You might want to remove the duplicate 'set_data_type'")
+            else:
+                raise ValueError('Register cannot be set to another other once initialised')
+        self.data_type = data_type
+        return self
+
+    def get_data_type(self):
+        """
+        PRE-CONDITION: the data type must be set at this point
+        """
+        assert isinstance(self.data_type, DataType.DataType)
+        return self.data_type
+
+    def get_data_type_token(self):
+        return self.get_data_type().get_token()
+
+    def update_numbering(self, counter):
+        pass
+
+    @abstractmethod
+    def get_llvm_value_token(self):
+        pass
+
+    def get_value(self):
+        return self.value
+
+    def to_llvm(self):
+        return str(self.value)
+
+
+class LLVMLiteral(LLVMValue):
+
+    def __init__(self, value: str, data_type: DataType.DataType):
+        assert data_type.get_pointer_level() == 0
+        super().__init__(value, data_type)
+
+    def get_llvm_value_token(self):
+        return LLVMValueToken.LITERAL
+
+
+class LLVMRegister(LLVMValue):
+
+    def __init__(self, data_type=None, variable_name: str = None):
+        """
+        By default, sets the data type to none (usually the data type of the newly created register is not known immediately)
+        """
+        assert data_type is None or isinstance(data_type, DataType.DataType)
+        super().__init__(variable_name, data_type)
+        if variable_name is None:
+            self.global_register = False
+        else:
+            self.global_register = True
+
+    def __str__(self):
+        return super().__str__() if self.value is not None else self.to_llvm()
+
+    def get_value(self):
+        """
+        Returns the number of this register. Still None if the numbers have not been updated (using update_numbering)
+        """
+        assert isinstance(self.value, int) or isinstance(self.value, str)
+        return self.value
+
+    def to_llvm(self):
+        if self.global_register:
+            return f'@{self.get_value()}'
+        else:
+            return f'%{self.get_value()}'
+
+    def get_llvm_value_token(self):
+        return LLVMValueToken.REGISTER